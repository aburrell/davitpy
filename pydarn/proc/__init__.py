# Processing module __init__.py
"""
*******************************
            PROC
*******************************
This subpackage contains various data processing routines for DaViT-py
DEV: functions/modules/classes with a * have not been developed yet

This includes the following function(s):
	gridLib
		library of functions and classes needed 
		for gridding vectors
	gridIo
		library of pygrid I/O functions

*******************************
"""
<<<<<<< HEAD

try: import pygridLib 
except Exception, e: 
    print 'problem importing pydarn.proc.pygridLib: ', e
=======
# import pygridLib
# from pygridLib import *
>>>>>>> d8b1da38

#import simLib
#from simLib import *<|MERGE_RESOLUTION|>--- conflicted
+++ resolved
@@ -15,15 +15,10 @@
 
 *******************************
 """
-<<<<<<< HEAD
 
-try: import pygridLib 
-except Exception, e: 
-    print 'problem importing pydarn.proc.pygridLib: ', e
-=======
 # import pygridLib
 # from pygridLib import *
->>>>>>> d8b1da38
+
 
 #import simLib
 #from simLib import *