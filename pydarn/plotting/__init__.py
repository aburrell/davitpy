--- conflicted
+++ resolved
@@ -12,11 +12,8 @@
 	* :mod:`fan`
 	* :mod:`pygridPlot`
 	* :mod:`printRec`
-<<<<<<< HEAD
 	* :mod:`acfPlot`
-=======
 	* :mod:`iqPlot`
->>>>>>> ed03ed97
 """
 
 try:
@@ -25,15 +22,13 @@
 	print 'problem importing rti: ', e
 
 try:
-<<<<<<< HEAD
 	from acfPlot import *
 except Exception,e: 
 	print 'problem importing acfPlot: ', e
-=======
+
 	from iqPlot import *
 except Exception,e: 
 	print 'problem importing iqPlot: ', e
->>>>>>> ed03ed97
 
 try:
 	from fan import *
