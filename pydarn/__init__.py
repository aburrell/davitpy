# Main DaViT-py module __init__.py
"""
*******************************
            DARNpy
*******************************
Main DaViT-py module

This includes the following submodules:
	io
		SuperDARN data I/O
	radar
		SuperDARN radars information
	plot
		
	proc
	utils

*******************************
"""

<<<<<<< HEAD
from pydarn import utils
from pydarn import pydmap
=======
import utils
import io
import pydmap
>>>>>>> 99d2f37f
<|MERGE_RESOLUTION|>--- conflicted
+++ resolved
@@ -18,11 +18,5 @@
 *******************************
 """
 
-<<<<<<< HEAD
 from pydarn import utils
-from pydarn import pydmap
-=======
-import utils
-import io
-import pydmap
->>>>>>> 99d2f37f
+from pydarn import pydmap