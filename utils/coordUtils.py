--- conflicted
+++ resolved
@@ -210,12 +210,8 @@
     import numpy
 
     print
-<<<<<<< HEAD
-    print "All of these results may have varying sigfigs"
-=======
     print "All of these results may have varying sigfigs."
     print "The expected values were found on a 32-bit system."
->>>>>>> 62429d68
     print
     print "Single coord pair tests"
     print
