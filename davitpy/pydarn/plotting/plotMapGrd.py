# -*- coding: utf-8 -*-
# Copyright (C) 2012  VT SuperDARN Lab
# Full license can be found in LICENSE.txt
"""Plotting/Retreiving SuperDARN gridded velocities, fitted convection
velocities and contour plotting routines

Class
-------
MapConv
-------

"""
import logging
import datetime as dt
import numpy as np

class MapConv(object):
    """Plot/retrieve data from map(ex) and grd(ex) files

    Parameters
    ----------
<<<<<<< HEAD
    startTime : dt.datetime
=======
    start_time : (datetime.datetime)
>>>>>>> b5ae7597
        start date and time of the data rec
    mobj : (utils.plotUtils.mapObj)
        the map object you want data to be overlayed on.
    ax : (matplotlib.axes._subplots.AxesSubplot)
        the axis handle used
    hemi : (str)
        hemisphere - 'north' or 'south'.  Default is north.
    maxVelScale : (float)
        maximum velocity to be used for plotting (default=1000.0)
    min_vel : (float)
        Minimum velocity to be used for plotting (default=0.0)
    grid_type : (str or NoneType)
        File type for grid file, or None to only load map (default='grd')
    map_type : (str or NoneType)
        File type for map file, or None to only load grid (default='map')

    Attributes
    ----------
    radEarth : (float)
        Earth radius in kilometers
    lenFactor : (float)
        Used to change the length of the vector on the plot
    radEarthMtrs : (float)
        Earth radius in meters
    maxVelPlot : (float)
        maximum velocity to be used for plotting
    min_vel : (float)
        Minimum velocity to be used for plotting
    axisHandle : (matplotlib.axes._subplots.AxesSubplot)
        the axis handle used
    mObj : (utils.plotUtils.mapObj)
        the map object you want data to be overlayed on.

    Methods
    --------
    overlayGridVel(pltColBar=True, overlayRadNames=True, annotateTime=True,
                   colorBarLabelSize=15., colmap=cm.jet)
        Overlay gridded LoS velocity data from grdex files
    calcFitCnvVel()
        Calculate fitted convection velocity from mapex data
    calcCnvPots()
        Calculte equipotential contour values from mapex data
    overlayCnvCntrs()
        Overlay convection contours from mapex data
    overlayHMB(hmbCol='Gray')
        Overlay Heppnard-Maynard boundary from mapex data
    overlayMapModelVel(pltColBar=False, annotateTime=True,
                       colorBarLabelSize=15.0, colMap=cm.jet)
        Overlay model velocity vectors from mapex data
    overlayMapFitVel(pltColBar=True, overlayRadNames=True, annotateTime=True,
                     colorBarLabelSize=15.0, colMap=cm.jet)
        Overlay fitted velocity vectors from mapex data

    Example
    -------
        Plot contours, fitted velocities and Heppnard-Maynard
        boundary from convection map data on April-3-2011

        import datetime
        import matplotlib.pyplot as plt
        import pydarn.plotting.plotMapGrd
        from utils import *

        fig = plt.figure()
        ax = fig.add_subplot(111)

        sdate = datetime.datetime(2011,4,3,4,0)
        mObj = plotUtils.mapObj(boundinglat=50.,
                                gridLabels=True, coords='mag')

        mapDatObj = pydarn.plotting.plotMapGrd.MapConv(sdate, mObj, ax)
        mapDatObj.overlayMapFitVel()
        mapDatObj.overlayCnvCntrs()
        mapDatObj.overlayHMB()

    Notes
    ------
    Read a record (from a time) from grd(ex) and/or map(ex) files and plot or
    retreive the gridded LoS velocity vectors, convection contours, fitted
    velocity vectors, model vectors and Heppnard-Maynard Boundary.

    written by Bharat Kunduri and Sebastien de Larquier, 2013-08
    """
    import matplotlib.cm as cm

<<<<<<< HEAD

    def __init__(self, startTime, mObj, axisHandle, hemi='north',
                 maxVelScale=1000.0, plotCoords='mag'):

        from davitpy.pydarn.sdio import sdDataOpen
        import matplotlib.cm as cm
        import matplotlib
=======
    def __init__(self, start_time, mobj=None, ax=None, end_time=None,
                 hemi='north', maxVelScale=1000.0, min_vel=0.0, grid_type='grd',
                 map_type='map'):
        from davitpy.pydarn.sdio import sdDataOpen
        import matplotlib.cm as cm
        import matplotlib as mpl
>>>>>>> b5ae7597

        # set up some initial parameters
        self.radEarth = 6371.0
        # This is used to change the length of the vector on the plot
        self.lenFactor = 500.0
        self.radEarthMtrs = self.radEarth * 1000.0
        self.maxVelPlot = maxVelScale
        self.min_vel = min_vel
        self.axisHandle = ax
        self.mObj = mobj

        # check if hemi and coords keywords are correct
        assert(hemi == "north" or hemi == "south"), \
            logging.error("hemi should either be 'north' or 'south'")

        # check if the mapObj is indicating the same hemisphere as data
        # requested, if it was provided.
        if mobj is not None:
            if hemi == "north":
                assert(mobj.boundarylats[0] > 0.0), \
                    logging.error("Map and data objects must be from the same"
                                  " hemisphere")
            else:
                assert(mobj.boundarylats[0] <= 0.0), \
                    logging.error("Map and data objects must be from the same"
                                  " hemisphere")

        self.hemi = hemi

        # Read the corresponding data record from both map and grid files.
        # This is the way I'm setting stuff up to avoid confusion of reading
        # and plotting seperately.  Just give the date/hemi and the code reads
        # the corresponding rec
<<<<<<< HEAD
        endTime = startTime + dt.timedelta(minutes=2)
        grdPtr = sdDataOpen(startTime, hemi, eTime=endTime, fileType='grdex')
        self.grdData = grdPtr.readRec()
        mapPtr = sdDataOpen(startTime, hemi, eTime=endTime, fileType='mapex')
        self.mapData = mapPtr.readRec()
=======
>>>>>>> b5ae7597

        if end_time is None:
            end_time = start_time + dt.timedelta(minutes=2)

        if grid_type is not None:
            grdPtr = sdDataOpen(start_time, hemi, eTime=end_time,
                                fileType=grid_type)
            try:
                self.grdData = grdPtr.readRec()
            except:
                self.grdData = None
        else:
            self.grdData = None

        if map_type is not None:
            mapPtr = sdDataOpen(start_time, hemi, eTime=end_time,
                                fileType=map_type)
            try:
                self.mapData = mapPtr.readRec()
            except:
                self.mapData = None
        else:
            self.mapData = None

        if self.grdData is None and self.mapData is None:
            estr = "unable to load data for grid type [{:s}] ".format(grid_type)
            estr = "{:s}and map type [{:s}] for ".format(estr, map_type)
            estr = "{:s}[{:} to {:}]".format(estr, start_time, end_time)
            logging.error(estr)

    def __repr__(self):
        """Provides a readable representation of the MapConv object
        """

        out = "SuperDARN Map Convection for the "
        out = "{:s}{:s}ern Hemisphere\n".format(out, self.hemi.capitalize())
        out = "{:s}{:-<77s}".format(out, "")

        # Output the grid and map file information
        if self.grdData is None:
            out = "{:s}\nGrid File: None".format(out)
        else:
            out = "{:s}\nGrid File: {:s}\nGrid Time: {:} to {:}".format(out, \
                self.grdData.fPtr._sdDataPtr__filename, self.grdData.sTime, \
                self.grdData.eTime)

        if self.mapData is None:
            out = "{:s}\nMap File: None".format(out)
        else:
            out = "{:s}\nMap File: {:s}\nMap Time: {:} to {:}".format(out, \
                self.mapData.fPtr._sdDataPtr__filename, self.mapData.sTime, \
                self.mapData.eTime)

        # Indicate whether or not the map and axis handles are initialized
        out = "{:s}\n{:-<77s}\n".format(out, "")
        out = "{:s}Map is {:s}set\n".format(out, "not " if self.mObj is None
                                            else "")
        out = "{:s}Subplot axis is {:s}set".format(out, "not "
                                                   if self.axisHandle is None
                                                   else "")

        return(out)

    def __str__(self):
        """Provide a readable representation of the MapConv object
        """

        out = self.__repr__()
        return out

    def date_string(self, sd_type, label_style="web"):
        """Format a data string using data from an sdDataPtr class object

        Parameters
        ------------
        sd_type : (str)
            Plot 'map' or 'grd' times? 
        label_style : (str)
            Set colorbar label style.  'web'=[m/s]; 'agu'=[$m s^{-1}$]
            (default='web')

        Returns
        --------
        date_str : (str)
            String containing formated date range
        """
        assert sd_type == "grd" or sd_type == "map", \
            logging.error("unknown sdDataPtr type, must be 'map' or 'grd'")

        # Set the date and time formats
        dfmt = '%Y/%b/%d' if label_style == "web" else '%d %b %Y,'
        tfmt = '%H%M' if label_style == "web" else '%H:%M'

        # Set the times
        stime = self.grdData.sTime if sd_type == "grd" else self.mapData.sTime
        etime = self.grdData.eTime if sd_type == "grd" else self.mapData.eTime

        # Set the start time
        date_str = '{:{dd} {tt}} - '.format(stime, dd=dfmt, tt=tfmt)

        # Set the end time, only including the date if it differs from the
        # start time
        if etime.date() == stime.date():
            date_str = '{:s}{:{tt}} UT'.format(date_str, etime, tt=tfmt)
        else:
            date_str = '{:s}{:{dd} {tt}} UT'.format(date_str, etime, dd=dfmt,
                                                    tt=tfmt)

        return date_str

    def overlayGridVel(self, pltColBar=True, overlayRadNames=True,
                       annotateTime=True, colorBarLabelSize=15.0,
                       colMap=cm.jet, label_style="web"):
        """Overlay Gridded LoS velocity data from grd files

        Parameters
        ---------
        pltColBar : (bool)
            Add color bar for velocity (default=True)
        overlayRadNames : (bool)
            Add radar names (default=True)
        annotateTime : (bool)
            Add time to plot (default=True)
        colorBarLabelSize : (float)
            Set colorbar label size (default=15.0)
        colMap : (matplotlib.colors.LinearSegmentedColormap)
            Set color map (default=cm.jet)
        label_style : (str)
            Set colorbar label style.  'web'=[m/s]; 'agu'=[$m s^{-1}$]
            (default='web')

        Note
        ----
        Belongs to class MapConv

        Returns
        -------
        Gridded LoS data is overlayed on the subplot axis contained in the
        MapConv class object
        """
<<<<<<< HEAD
        import matplotlib
=======
        import matplotlib as mpl
>>>>>>> b5ae7597
        from davitpy.pydarn.plotting import overlayRadar

        # Test to make sure the necessary attributes have been set
        assert self.grdData is not None, logging.error("no grid data available")
        assert self.mObj is not None, logging.error("no map available")
        assert self.axisHandle is not None, \
            logging.error("no axis handle available")

        # the color maps work for [0, 1]
        norm = mpl.colors.Normalize(self.min_vel, self.maxVelPlot)

        # dateString to overlay date on plot
        date_str = self.date_string("grd", label_style=label_style)

        # get the standard location and LoS Vel parameters.
        mlats_plot = self.grdData.vector.mlat
        mlons_plot = self.grdData.vector.mlon
        vels_plot = self.grdData.vector.velmedian
        azms_plot = self.grdData.vector.kvect

        for nn, nn_mlats in enumerate(mlats_plot):
            # calculate stuff for plotting such as vector length, azimuth etc
<<<<<<< HEAD
            vecLen = velsPlot[nn] * self.lenFactor / self.radEarth / 1000.
            endLat = np.arcsin(np.sin(np.deg2rad(mlatsPlot[nn])) *
                                  np.cos(vecLen) +
                                  np.cos(np.deg2rad(mlatsPlot[nn])) *
                                  np.sin(vecLen) *
                                  np.cos(np.deg2rad(azmsPlot[nn])))
            endLat = np.degrees(endLat)
            delLon = (np.arctan2(np.sin(np.deg2rad(azmsPlot[nn])) *
                      np.sin(vecLen) *
                      np.cos(np.deg2rad(mlatsPlot[nn])),
                      np.cos(vecLen) -
                      np.sin(np.deg2rad(mlatsPlot[nn])) *
                      np.sin(np.deg2rad(endLat))))

            # depending on whether we have 'mag' or 'mlt' coords,
            # calculate endLon
            if self.plotCoords == 'mag':
                endLon = mlonsPlot[nn] + np.degrees(delLon)
            elif self.plotCoords == 'mlt':
                endLon = (mlonsPlot[nn] + np.degrees(delLon)) / 15.
            else:
                logging.warning('Check the coords')
=======
            vec_len = (vels_plot[nn] * self.lenFactor / self.radEarth) / 1000.0
            end_lat = np.arcsin(np.sin(np.deg2rad(nn_mlats)) * np.cos(vec_len) +
                                np.cos(np.deg2rad(nn_mlats)) * np.sin(vec_len) *
                                np.cos(np.deg2rad(azms_plot[nn])))
            end_lat = np.degrees(end_lat)
            del_lon = np.arctan2(np.sin(np.deg2rad(azms_plot[nn])) *
                                 np.sin(vec_len) * np.cos(np.deg2rad(nn_mlats)),
                                 np.cos(vec_len) - np.sin(np.deg2rad(nn_mlats))
                                 * np.sin(np.deg2rad(end_lat)))

            # depending on whether we have 'mag' or 'mlt' coords,
            # calculate the end longitude
            end_lon = mlons_plot[nn] + np.degrees(del_lon)
>>>>>>> b5ae7597

            # get the start and end vecs
            x_vec_strt, y_vec_strt = self.mObj(mlons_plot[nn], nn_mlats,
                                               coords='mag')
            x_vec_end, y_vec_end = self.mObj(end_lon, end_lat, coords='mag')

            # Plot the start point and then append the vector indicating magn.
            # and azimuth
            self.grdPltStrt = self.mObj.scatter(x_vec_strt, y_vec_strt,
                                                c=vels_plot[nn], s=10.0,
                                                vmin=self.min_vel,
                                                vmax=self.maxVelPlot,
                                                alpha=0.7, cmap=colMap,
                                                zorder=5.0, edgecolor='none')
            self.grdPltVec = self.mObj.plot([x_vec_strt, x_vec_end],
                                            [y_vec_strt, y_vec_end],
                                            color=colMap(norm(vels_plot[nn])))

        # Check and overlay colorbar
        if pltColBar:
            cbar = mpl.pyplot.colorbar(self.grdPltStrt, orientation='vertical')
            vlabel = "Velocity [m/s]" if label_style == "web" else \
                     "v [$m s^{-1}$]"
            cbar.set_label(vlabel, size=colorBarLabelSize)
        # Check and overlay radnames
        if overlayRadNames:
            overlayRadar(self.mObj, fontSize=12, ids=self.grdData.stid)
        # Check and annotate time
        if annotateTime:
            self.axisHandle.set_title(date_str, fontsize="medium")

    def calcFitCnvVel(self):
        """Calculate fitted convection velocity magnitude and azimuth from
        map data (basically coefficients of the fit)

        Returns
        ---------
        mlats_plot : (list)
            List of map latitudes
        mlons_plot : (list)
            List of map longitudes
        vel_mag : (numpy.ndarray)
            Array of fitted velocity magnitudes
        vel_azm : (numpy.ndarray)
            Array of velocity azimuths

        Example
        -------
            (mlat, mlon, magn, azimuth) = MapConv.calcFitCnvVel()
        """
        import scipy

        # Test to make sure the necessary attributes have been set
        assert self.mapData is not None, logging.error("no map data available")

        if self.hemi == 'north' :
            hemisphere = 1
        else :
            hemisphere = -1

        # get the standard location/LoS(grid) Vel parameters.
        mlats_plot = self.mapData.grid.vector.mlat
        mlons_plot = self.mapData.grid.vector.mlon
        vels_plot = self.mapData.grid.vector.velmedian
        azms_plot = self.mapData.grid.vector.kvect

        # Alright we have the parameters but we need to calculate the coeffs
        # for eField and then calc eField and Fitted Vels.

        # Some important parameters from fitting.
<<<<<<< HEAD
        coeffFit = np.array( [ self.mapData.Np2 ] )
        orderFit = self.mapData.fitorder
        latShftFit = self.mapData.latshft
        lonShftFit = self.mapData.lonshft
        latMinFit = self.mapData.latmin

        # Set up more parameters for getting the fitted vectors
        # the absolute part is for the southern hemisphere
        theta = np.deg2rad( 90. - np.absolute( mlatsPlot ) )
        thetaMax = np.deg2rad( 90. - np.absolute( latMinFit ) )
=======
        coeff_fit = np.array([self.mapData.Np2])
        order_fit = self.mapData.fitorder
        lat_shft_fit = self.mapData.latshft
        lon_shft_fit = self.mapData.lonshft
        lat_min_fit = self.mapData.latmin

        # Set up more parameters for getting the fitted vectors
        # the absolute part is for the southern hemisphere
        theta = np.deg2rad(90.0 - np.absolute(mlats_plot))
        theta_max = np.deg2rad(90.0 - np.absolute(lat_min_fit))
>>>>>>> b5ae7597

        # Now we need the adjusted/normalized values of the theta such that
        # full range of theta runs from 0 to pi.  At this point if you are
        # wondering why we are doing this, It would be good to refer Mike's
        # paper
<<<<<<< HEAD
        alpha = np.pi / thetaMax
        thetaPrime = alpha * theta
        x = np.cos( thetaPrime )
=======
        alpha = np.pi / theta_max
        theta_prime = alpha * theta
        x = np.cos(theta_prime)
>>>>>>> b5ae7597

        # Here we evaluate the associated legendre polynomials..from order 0
        # to order_fit we use scipy.special.lpmn() function to get the assciated
        # legendre polynomials...but it doesnt accept an array...so do loop
        # calculate the leg.pol for each value of x and append these arrays to
        # a new array
        for j,xj in enumerate(x):
            plm_temp = scipy.special.lpmn(order_fit, order_fit, xj)
            if j == 0:
<<<<<<< HEAD
                plmFit = np.append( [plmTemp[0]], [plmTemp[0]], axis=0 )
            else:
                plmFit = np.append( plmFit, [plmTemp[0]], axis=0 )

        # we need to remove the first part/subarray/element (whatever you want
        # to call it) of this array its there twice....look at j==0 part.
        plmFit = np.delete(plmFit, 0, 0)
        phi = np.deg2rad(mlonsPlot)
=======
                plm_fit = np.append([plm_temp[0]], [plm_temp[0]], axis=0)
            else:
                plm_fit = np.append(plm_fit, [plm_temp[0]], axis=0)

        # we need to remove the first part/subarray/element (whatever you want
        # to call it) of this array its there twice....look at j==0 part.
        plm_fit = np.delete(plm_fit, 0, 0)
        phi = np.deg2rad(mlons_plot)
>>>>>>> b5ae7597

        # now do the index legender part,
        # We are doing Associated Legendre Polynomials but for each polynomial
        # we have two coefficients one for cos(phi) and the other for sin(phi),
        # so we do spherical harmonics for a real valued function using
        # sin(phi) and cos(phi) rather than exp(i*phi).

        # we use a lambda function for the index legender part, since we use
        # it in other places as well.  A good thing about python is this lambda
        # functions..u dont have to define another function for this.
        indexLgndr = lambda l, m : (m == 0 and l**2) or \
            ((l != 0) and (m != 0) and l**2 + 2 * m - 1) or 0
        kmax = indexLgndr(order_fit, order_fit)

        # set up arrays and small stuff for the eFld coeffs calculation
<<<<<<< HEAD
        thetaECoeffs = np.zeros((kMax + 2, len(theta)))
        phiECoeffs = np.zeros((kMax + 2, len(theta)))

        qPrime = np.array( np.where( thetaPrime != 0. ) )
        qPrime = qPrime[0]
        q = np.array( np.where( theta != 0. ) )
=======
        theta_ecoeffs = np.zeros((kmax + 2, len(theta)))
        phi_ecoeffs = np.zeros((kmax + 2, len(theta)))

        qprime = np.array(np.where(theta_prime != 0.0))
        qprime = qprime[0]
        q = np.array(np.where(theta != 0.0))
>>>>>>> b5ae7597
        q = q[0]

        # finally get to converting coefficients for the potential into
        # coefficients for elec. Field
        coeff_fit_flat = coeff_fit.flatten()
        for m in range(order_fit + 1):
            for l in range(m, order_fit + 1):
                k3 = indexLgndr(l, m)
                k4 = indexLgndr(l, m)

                if k3 >= 0:
<<<<<<< HEAD
                    thetaECoeffs[k4, qPrime] = thetaECoeffs[k4, qPrime] - \
                        coeffFitFlat[k3] * alpha * L * \
                        np.cos(thetaPrime[qPrime]) \
                        / np.sin(thetaPrime[qPrime]) / self.radEarthMtrs
                    phiECoeffs[k4, q] = phiECoeffs[k4, q] - \
                        coeffFitFlat[k3 + 1] * m / np.sin(theta[q]) / \
                        self.radEarthMtrs
                    phiECoeffs[k4 + 1, q] = phiECoeffs[k4 + 1, q] + \
                        coeffFitFlat[k3] * m / np.sin(theta[q]) / \
=======
                    theta_ecoeffs[k4, qprime] = theta_ecoeffs[k4, qprime] - \
                        coeff_fit_flat[k3] * alpha * l * \
                        np.cos(theta_prime[qprime]) \
                        / np.sin(theta_prime[qprime]) / self.radEarthMtrs
                    phi_ecoeffs[k4, q] = phi_ecoeffs[k4, q] - \
                        coeff_fit_flat[k3 + 1] * m / np.sin(theta[q]) / \
                        self.radEarthMtrs
                    phi_ecoeffs[k4 + 1, q] = phi_ecoeffs[k4 + 1, q] + \
                        coeff_fit_flat[k3] * m / np.sin(theta[q]) / \
>>>>>>> b5ae7597
                        self.radEarthMtrs

                if l < order_fit:
                    k1 = indexLgndr(l+1, m)
                else:
                    k1 = -1

                k2 = indexLgndr(l, m)

                if k1 >= 0:
<<<<<<< HEAD
                    thetaECoeffs[k2, qPrime] = thetaECoeffs[k2, qPrime] + \
                        coeffFitFlat[k1] * alpha * (L + 1 + m) / \
                        np.sin(thetaPrime[qPrime]) / self.radEarthMtrs
=======
                    theta_ecoeffs[k2, qprime] = theta_ecoeffs[k2, qprime] + \
                        coeff_fit_flat[k1] * alpha * (l + 1 + m) / \
                        np.sin(theta_prime[qprime]) / self.radEarthMtrs
>>>>>>> b5ae7597

                if m > 0:
                    if k3 >= 0:
                        k3 = k3 + 1
                    k4 = k4 + 1

                    if k1 >= 0:
                        k1 = k1 + 1
                    k2 = k2 + 1

                    if k3 >= 0:
<<<<<<< HEAD
                        thetaECoeffs[k4, qPrime] = thetaECoeffs[k4, qPrime] - \
                            coeffFitFlat[k3] * alpha * L * \
                            np.cos(thetaPrime[qPrime]) / \
                            np.sin(thetaPrime[qPrime]) / self.radEarthMtrs

                    if k1 >= 0:
                        thetaECoeffs[k2, qPrime] = thetaECoeffs[k2, qPrime] + \
                            coeffFitFlat[k1] * alpha * (L + 1 + m) / \
                            np.sin(thetaPrime[qPrime]) / self.radEarthMtrs

        # Calculate the Elec. fld positions where
        thetaEcomp = np.zeros( theta.shape )
        phiEcomp = np.zeros( theta.shape )

        for m in range( orderFit+1 ):
            for L in range( m, orderFit+1 ):

                k = indexLgndr( L, m )
                # Now in the IDL code we use plmFit[:,L,m] instead of
                # plmFit[:,m,L] like here, this is because we have a different
                # organization of plmFit due to the way scipy.special.lpmn
=======
                        theta_ecoeffs[k4, qprime] = theta_ecoeffs[k4, qprime] \
                            - coeff_fit_flat[k3] * alpha * l * \
                            np.cos(theta_prime[qprime]) / \
                            np.sin(theta_prime[qprime]) / self.radEarthMtrs

                    if k1 >= 0:
                        theta_ecoeffs[k2, qprime] = theta_ecoeffs[k2, qprime] \
                            + coeff_fit_flat[k1] * alpha * (l + 1 + m) / \
                            np.sin(theta_prime[qprime]) / self.radEarthMtrs

        # Calculate the Elec. fld positions where
        theta_ecomp = np.zeros(theta.shape)
        phi_ecomp = np.zeros(theta.shape)

        for m in range(order_fit + 1):
            for l in range(m, order_fit + 1):
                k = indexLgndr(l, m)
                # Now in the IDL code we use plm_fit[:,l,m] instead of
                # plm_fit[:,m,l] like here, this is because we have a different
                # organization of plm_fit due to the way scipy.special.lpmn
>>>>>>> b5ae7597
                # stores values in arrays...
                if m == 0:
                    theta_ecomp = theta_ecomp + theta_ecoeffs[k,:] * \
                                 plm_fit[:,m,l]
                    phi_ecomp = phi_ecomp + phi_ecoeffs[k,:] * plm_fit[:,m,l]
                else:
<<<<<<< HEAD
                    thetaEcomp = thetaEcomp + thetaECoeffs[k, :] * \
                        plmFit[:, m, L] * np.cos(m * phi) + \
                        thetaECoeffs[k + 1, :] * plmFit[:, m, L] * \
                        np.sin(m * phi)
                    phiEcomp = phiEcomp + phiECoeffs[k, :] * \
                        plmFit[:, m, L] * np.cos(m * phi) + \
                        phiECoeffs[k + 1, :] * plmFit[:, m, L] * \
                        np.sin(m * phi)

        # Store the two components of EFld into a single array
        eFieldFit = np.append( [thetaEcomp], [phiEcomp], axis=0 )

        # We'll calculate Bfld magnitude now, need to initialize some more
        # stuff
        alti = 300. * 1000.
        bFldPolar = -0.62e-4
        bFldMagn = bFldPolar * (1. - 3. * alti / self.radEarthMtrs) \
            * np.sqrt( 3.0*np.square( np.cos( theta ) ) + 1. )/2

        # get the velocity components from E-field
        velFitVecs = np.zeros( eFieldFit.shape )
        velFitVecs[0, :] = eFieldFit[1, :] / bFldMagn
        velFitVecs[1, :] = -eFieldFit[0, :] / bFldMagn

        velMagn = np.sqrt(np.square(velFitVecs[0, :]) +
                             np.square(velFitVecs[1, :]))
        velChkZeroInds = np.where( velMagn != 0. )
        velChkZeroInds = velChkZeroInds[0]

        velAzm = np.zeros( velMagn.shape )

        if len(velChkZeroInds) == 0:
            velMagn = np.array( [0.] )
            velAzm = np.array( [0.] )
        else:
            if hemisphere == -1:
                velAzm[velChkZeroInds] = np.rad2deg(np.arctan2(velFitVecs[1, velChkZeroInds], 
                    velFitVecs[0, velChkZeroInds]))
            else:
                velAzm[velChkZeroInds] = np.rad2deg(np.arctan2(velFitVecs[1, velChkZeroInds], 
                    -velFitVecs[0, velChkZeroInds]))            
=======
                    theta_ecomp = theta_ecomp + theta_ecoeffs[k,:] * \
                        plm_fit[:,m,l] * np.cos(m * phi) + \
                        theta_ecoeffs[k+1,:] * plm_fit[:,m,l] * np.sin(m * phi)
                    phi_ecomp = phi_ecomp + phi_ecoeffs[k,:] * \
                        plm_fit[:,m,l] * np.cos(m * phi) + \
                        phi_ecoeffs[k+1,:] * plm_fit[:,m,l] * np.sin(m * phi)

        # Store the two components of EFld into a single array
        efield_fit = np.append([theta_ecomp], [phi_ecomp], axis=0)

        # We'll calculate Bfld magnitude now, need to initialize some more
        # stuff
        alti = 300.0 * 1000.0
        b_fld_polar = -0.62e-4
        b_fld_mag = b_fld_polar * (1.0 - 3.0 * alti / self.radEarthMtrs) \
            * np.sqrt(3.0 * np.square(np.cos(theta)) + 1.0) / 2

        # get the velocity components from E-field
        vel_fit_vecs = np.zeros(efield_fit.shape)
        vel_fit_vecs[0,:] = efield_fit[1,:] / b_fld_mag
        vel_fit_vecs[1,:] = -efield_fit[0,:] / b_fld_mag

        vel_mag = np.sqrt(np.square(vel_fit_vecs[0,:]) +
                          np.square(vel_fit_vecs[1,:]))
        vel_chk_zero_inds = np.where(vel_mag != 0.0)
        vel_chk_zero_inds = vel_chk_zero_inds[0]

        vel_azm = np.zeros(vel_mag.shape)

        if len(vel_chk_zero_inds) == 0:
            vel_mag = np.array([0.0])
            vel_azm = np.array([0.0])
        else:
            if hemisphere == -1:
                vel_azm[vel_chk_zero_inds] = np.rad2deg(np.arctan2(vel_fit_vecs[1,vel_chk_zero_inds], vel_fit_vecs[0,vel_chk_zero_inds]))
            else:
                vel_azm[vel_chk_zero_inds] = np.rad2deg(np.arctan2(vel_fit_vecs[1,vel_chk_zero_inds], -vel_fit_vecs[0,vel_chk_zero_inds]))            
>>>>>>> b5ae7597
                        
        return mlats_plot, mlons_plot, vel_mag, vel_azm

    def calcCnvPots(self, plot_lat_min=30):
        """Calculate equipotential contour values from map data (basically
        coefficients of the fit)

<<<<<<< HEAD
    def calcCnvPots(self):
        """Calculate equipotential contour values from mapex data (basically
        coefficients of the fit)
=======
        Parameters
        -----------
        plot_lat_min : (int)
            Minimum plot latitude (default=30)
>>>>>>> b5ae7597

        Returns
        -------
        latCntr : (numpy.ndarray)
            Array of latitudes
        lonCntr : (numpy.ndarray)
            Array of longitudes
        potArr : (numpy.ndarray)
            Array of potentials

        Note
        ----        
        Belongs to class MapConv

        Example
        -------
            (lats, lons, pots) = MapConv.calcCnvPots()
        """
        import scipy
<<<<<<< HEAD
        from davitpy.models import aacgm
        from davitpy import rcParams
=======

        # Test to make sure the necessary attributes have been set
        assert self.mapData is not None, logging.error("no map data available")
>>>>>>> b5ae7597

        hemisphere = 1 if self.hemi == 'north' else -1

        # get the standard location parameters.
        mlats_plot = self.mapData.grid.vector.mlat
        mlons_plot = self.mapData.grid.vector.mlon

        # Alright we have the parameters but we need to 
        # calculate the coeffs for efield and then calc efield and Fitted Vels.
        
        # Some important parameters from fitting.
<<<<<<< HEAD
        coeffFit = np.array([self.mapData.Np2])
        orderFit = self.mapData.fitorder
        latShftFit = self.mapData.latshft
        lonShftFit = self.mapData.lonshft
        latMinFit = self.mapData.latmin

        # Set up more parameters for getting the fitted vectors
        thetaMax = np.deg2rad(90.0 - np.absolute(latMinFit))


        # Set the min plotting latitude...
        plotLatMin = 30

        # we set up a grid to evaluate potential on...
        latStep = 1
        lonStep = 2
        numLats = int((90.0 - plotLatMin) / latStep)
        numLongs = int(360.0 / lonStep) + 1
        zatArr = np.array( range(numLats) * latStep ) + plotLatMin
        zatArr = zatArr * hemisphere
        zonArr = np.array( range(numLongs) )* lonStep

        # Right now create a grid kinda stuff with lats and lons
        gridArr = np.zeros( (2, numLats * numLongs) )
=======
        coeff_fit = np.array([self.mapData.Np2])
        order_fit = self.mapData.fitorder
        lat_shft_fit = self.mapData.latshft
        lon_shft_fit = self.mapData.lonshft
        lat_min_fit = self.mapData.latmin

        # Set up more parameters for getting the fitted vectors
        theta_max = np.deg2rad(90.0 - np.absolute(lat_min_fit))

        # we set up a grid to evaluate potential on...
        lat_step = 1
        lon_step = 2
        num_lats = int((90.0 - plot_lat_min) / lat_step)
        num_longs = int(360.0 / lon_step) + 1
        zat_arr = np.array(range(num_lats) * lat_step) + plot_lat_min
        zat_arr = zat_arr * hemisphere
        zon_arr = np.array(range(num_longs))* lon_step

        # Right now create a grid kinda stuff with lats and lons
        grid_arr = np.zeros((2, num_lats * num_longs))
>>>>>>> b5ae7597
        counter1 = 0
        for lo in zon_arr :
            for la in zat_arr :
                grid_arr[0, counter1] = la 
                grid_arr[1, counter1] = lo
                counter1 = counter1 + 1

        # Now we need to convert a few things to spherical coordinates
<<<<<<< HEAD
        theta = np.deg2rad(90.0 - np.abs(gridArr[0,:]))
        phi = np.deg2rad(gridArr[1,:])

        # Now we need the adjusted/normalized values of the theta such that
        # full range of theta runs from 0 to pi.  At this point if you are
        # wondering why we are doing this, refer Mike's paper
        alpha = np.pi / thetaMax
        tPrime = alpha * theta
        x = np.cos(tPrime)
=======
        theta = np.deg2rad(90.0 - np.abs(grid_arr[0,:]))
        phi = np.deg2rad(grid_arr[1,:])
>>>>>>> b5ae7597

        # Now we need the adjusted/normalized values of the theta such that
        # full range of theta runs from 0 to pi.  At this point if you are
        # wondering why we are doing this, refer Mike's paper (REF NEEDED)
        alpha = np.pi / theta_max
        x = np.cos(alpha * theta)

        # Here we evaluate the associated legendre polynomials..from order 0 to
<<<<<<< HEAD
        # orderFit.  We use scipy.special.lpmn() function to get the assciated
        # legendre polynomials...but it doesn't accept an array...so do loop
        # calculate the leg.pol for each value of x and append these arrays to
        # a new array
        for j in range(len(x)):
            plmTemp = scipy.special.lpmn( orderFit, orderFit, x[j])
            
            if j == 0:
                plmFit = np.append([plmTemp[0]], [plmTemp[0]], axis=0)
            else:
                plmFit = np.append(plmFit, [plmTemp[0]], axis=0)

        # we need to remove the first part/subarray/element (whatever you want
        # to call it) of this array its there twice, look at j==0 part.
        plmFit = np.delete(plmFit, 0, 0)

        # Get to evaluating the potential
        lMax = plmFit.shape
        lMax = lMax[1]
        v= np.zeros(phi.shape)


        # we use a lambda function for the index legender part, since we use it
        # in other places as well... Agood thing about python is this lambda
        # functions.  You dont have to define another function for this.
        indexLgndr = lambda l,m :(m == 0 and l**2) or \
            ((l != 0) and (m != 0) and l**2 + 2*m - 1) or 0

        coeffFitFlat = coeffFit.flatten()
        for m in range(lMax):
            for L in range(m, lMax):
                k = indexLgndr(L, m)
=======
        # order_fit.  We use scipy.special.lpmn() function to get the assciated
        # legendre polynomials...but it doesn't accept an array...so do loop
        # calculate the leg.pol for each value of x and append these arrays to
        # a new array
        for j,xj in enumerate(x):
            plm_temp = scipy.special.lpmn(order_fit, order_fit, xj)
            
            if j == 0:
                plm_fit = np.append([plm_temp[0]], [plm_temp[0]], axis=0)
            else:
                plm_fit = np.append(plm_fit, [plm_temp[0]], axis=0)

        # we need to remove the first part/subarray/element (whatever you want
        # to call it) of this array. It's there twice, look at j==0 part.
        plm_fit = np.delete(plm_fit, 0, 0)

        # Get to evaluating the potential
        lmax = plm_fit.shape
        lmax = lmax[1]
        v = np.zeros(phi.shape)

        # we use a lambda function for the index legender part, since we use it
        # in other places as well.
        indexLgndr = lambda l,m : (m == 0 and l**2) or \
            ((l != 0) and (m != 0) and l**2 + 2*m - 1) or 0

        coeff_fit_flat = coeff_fit.flatten()
        for m in range(lmax):
            for l in range(m, lmax):
                k = indexLgndr(l, m)
>>>>>>> b5ae7597
                if m == 0:
                    v = v + coeff_fit_flat[k] * plm_fit[:,0,l]
                else:
                    v = v + \
<<<<<<< HEAD
                        coeffFitFlat[k]*np.cos( m*phi )*plmFit[:,m,L] + \
                        coeffFitFlat[k+1]*np.sin( m*phi )*plmFit[:,m,L]

        potArr = np.zeros((numLongs, numLats))
        potArr = np.reshape(v, potArr.shape) / 1000.0
=======
                        coeff_fit_flat[k]*np.cos(m * phi) * plm_fit[:,m,l] + \
                        coeff_fit_flat[k+1]*np.sin(m * phi) * plm_fit[:,m,l]

        pot_arr = np.zeros((num_longs, num_lats))
        pot_arr = np.reshape(v, pot_arr.shape) / 1000.0
>>>>>>> b5ae7597

        # lat_shft_fit and lon_shft_fit are almost always zero
        # but in case they are not... we print out a message...
        # you need an extra bit of code to account for the lat shift
<<<<<<< HEAD
        if latShftFit == 0.0:

            q = np.array(np.where(np.abs(zatArr) <= np.abs(latMinFit)))
            q = q[0]
            
            if ( len(q) != 0 ):
                potArr[:,q] = 0
                
        else:
            logging.warning('LatShift is not zero, need to rewrite code for that, currently continuing assuming it is zero')

        # mlt conversion stuff
        if self.plotCoords == 'mlt':
            igrf_file = rcParams['IGRF_DAVITPY_COEFF_FILE']
            mlt_def = aacgm.mlt_convert(strtTime.year, strtTime.month,
                                        strtTime.day, strtTime.hour,
                                        strtTime.minute, strtTime.second, 0.0,
                                        igrf_file) * 15.0
            lonShftFit += mlt_def
            gridArr[1,:] = np.mod((gridArr[1,:] + lonShftFit) / 15.0, 24.0)
        else:
            gridArr[1,:] = (gridArr[1,:] + lonShftFit)

        latCntr = gridArr[0,:].reshape((181, 60))
        lonCntr = gridArr[1,:].reshape((181, 60))
        
        return latCntr, lonCntr, potArr
=======
        if lat_shft_fit == 0.0:
            q = np.array(np.where(np.abs(zat_arr) <= np.abs(lat_min_fit)))
            q = q[0]

            if len(q) != 0:
                pot_arr[:,q] = 0
        else:
            estr = 'LatShift is not zero, need to rewrite code for that, '
            estr = '{:s}currently continuing assuming it is zero'.format(estr)
            logging.warning(estr)

        grid_arr[1,:] = (grid_arr[1,:] + lon_shft_fit)

        lat_cntr = grid_arr[0,:].reshape((181, 60))
        lon_cntr = grid_arr[1,:].reshape((181, 60))
>>>>>>> b5ae7597

        return lat_cntr, lon_cntr, pot_arr

    def overlayCnvCntrs(self, zorder=2, line_color="DarkSlateGray",
                        line_width=1.0, font_size=10.0, plot_label=True):
        """Overlay convection contours from map data

        Parameters
        -----------
        zorder : (int)
            Specify the top-to-bottom ordering of layers for the contours
            (default=2)
        line_color : (str/float)
            Specify the line color for the contours (default='DarkSlateGray')
        line_width : (float)
            Specify the contour line width (default=1.0)
        font_size : (float)
            Specify the font size for the contour labels (default=10.0)
        plot_label : (bool)
            Specify whether or not to plot the contour labels (default=True)

        Returns
        -------
        cntr_plt : (matplotlib.contour.QuadContourSet)
            contours of convection are overlayed on the map object.

        Example
        -------
            MapConv.overlayCnvCntrs()
        """
        from matplotlib.ticker import LinearLocator
        import matplotlib.pyplot as plt

        # Test to make sure the necessary attributes have been set
        assert self.mapData is not None, logging.error("no map data available")
        assert self.mObj is not None, logging.error("no map available")

        # get the lats, lons and potentials from calcCnvPots() function
        (lat_cntr, lon_cntr, pot_cntr) = self.calcCnvPots()

        # plot the contours
        x_cntr, y_cntr = self.mObj(lon_cntr, lat_cntr, coords='mag')
        cntr_plt = self.mObj.contour(x_cntr, y_cntr, pot_cntr, zorder=zorder,
                                     vmax=pot_cntr.max(), vmin=pot_cntr.min(),
                                     colors=line_color, linewidths=line_width,
                                     locator=LinearLocator(12))

        if plot_label:
            plt.clabel(cntr_plt, inline=1, fontsize=font_size)

        return cntr_plt

    def overlayHMB(self, hmbCol='Gray'):
        """Overlay Heppnard-Maynard boundary from map data

        Parameters
        ----------
        hmbCol : (str)
            Specify color of the HMB

        Returns
        -------
            Heppnard-Maynard boundary is overlayed on the map object.

        Example
        -------
            MapConv.overlayHMB()

        """
        # Test to make sure the necessary attributes have been set
        assert self.mapData is not None, logging.error("no map data available")
        assert self.mObj is not None, logging.error("no map available")

        x_vec_hmb, y_vec_hmb = self.mObj(self.mapData.model.boundarymlon, 
                                         self.mapData.model.boundarymlat,
                                         coords='mag')
        grd_plt_hmb = self.mObj.plot(x_vec_hmb, y_vec_hmb, linewidth=2.0,
                                     linestyle=':', color=hmbCol, zorder=4.0)
        grd_plt_hmb2 = self.mObj.plot(x_vec_hmb, y_vec_hmb, linewidth=2.0,
                                      linestyle='--', color=hmbCol, zorder=4.0)

    def overlayMapModelVel(self, pltColBar=False, annotateTime=True,
                           colorBarLabelSize=15.0, colMap=cm.jet,
                           label_style="web"):
        """Overlay model velocity vectors from the map data

        Parameters
        ----------
        pltColBar : (bool)
            Plot color bar (default=True)
        annotateTime : (bool)
            Add timestamp to axis (default=True)
        colorBarLabelSize : (float)
            Specify label size for colorbar (default=15.0)
        colMap : (matplotlib.colors.LinearSegmentedColormap)
            Set color map (default=cm.jet)
        label_style : (str)
            Set colorbar label style.  'web'=[m/s]; 'agu'=[$m s^{-1}$]
            (default='web')

        Returns
        -------
            velocity vectors from the model are overlayed on the map object.

        Note
        ----
        Belongs to class MapConv

        Example
        -------
            MapConv.overlayMapModelVel()
        """
<<<<<<< HEAD
        import matplotlib
        #from davitpy.pydarn.plotting import *
=======
        import matplotlib as mpl
>>>>>>> b5ae7597

        # Test to make sure the necessary attributes have been set
        assert self.mapData is not None, logging.error("no map data available")
        assert self.mObj is not None, logging.error("no map available")
        assert self.axisHandle is not None, \
            logging.error("no axis handle available")

<<<<<<< HEAD
        # get the standard location and velocity parameters of the model.
        mlatsPlot = self.mapData.model.mlat
        mlonsPlot = self.mapData.model.mlon
        velMagn = self.mapData.model.velmedian
        velAzm = self.mapData.model.kvect

        for nn in range( len(mlatsPlot) ):

            vecLen = velMagn[nn]*self.lenFactor/self.radEarth/1000.
            endLat = np.arcsin( np.sin(np.deg2rad( mlatsPlot[nn] ) )*np.cos(vecLen) + \
                np.cos( np.deg2rad( mlatsPlot[nn] ) )*np.sin(vecLen) \
                *np.cos(np.deg2rad( velAzm[nn] ) ) )
            endLat = np.degrees( endLat )
            
            delLon = ( np.arctan2( np.sin(np.deg2rad( velAzm[nn] ) )*np.sin(vecLen)*np.cos(np.deg2rad( mlatsPlot[nn] ) ), np.cos(vecLen) - np.sin(np.deg2rad( mlatsPlot[nn] ) )*np.sin(np.deg2rad( endLat ) ) ) )
            
            if self.plotCoords == 'mag':
                endLon = mlonsPlot[nn] + np.degrees( delLon )
            elif self.plotCoords == 'mlt':
                endLon = ( mlonsPlot[nn] + np.degrees( delLon ) )/15.
            else:
                logging.warning('Check the coords.')
                
            
            xVecStrt, yVecStrt = self.mObj(mlonsPlot[nn], mlatsPlot[nn], coords=self.plotCoords)
            xVecEnd, yVecEnd = self.mObj(endLon, endLat, coords = self.plotCoords)
=======
        # the color maps work for [0, 1]
        norm = mpl.colors.Normalize(self.min_vel, self.maxVelPlot)
>>>>>>> b5ae7597

        # date_string to overlay date on plot
        date_str = self.date_string("map", label_style=label_style)

        # get the standard location and velocity parameters of the model.
        mlats_plot = self.mapData.model.mlat
        mlons_plot = self.mapData.model.mlon
        vel_mag = self.mapData.model.velmedian
        vel_azm = self.mapData.model.kvect

        for nn, nn_mlats in enumerate(mlats_plot):
            vec_len = vel_mag[nn] * self.lenFactor / self.radEarth / 1000.0
            end_lat = np.arcsin(np.sin(np.deg2rad(nn_mlats)) * np.cos(vec_len) +
                               np.cos(np.deg2rad(nn_mlats)) * np.sin(vec_len) *
                               np.cos(np.deg2rad(vel_azm[nn])))
            end_lat = np.degrees(end_lat)

            del_lon = (np.arctan2(np.sin(np.deg2rad(vel_azm[nn])) *
                                  np.sin(vec_len) *
                                  np.cos(np.deg2rad(nn_mlats)), np.cos(vec_len)
                                  - np.sin(np.deg2rad(nn_mlats)) *
                                  np.sin(np.deg2rad(end_lat))))

            end_lon = mlons_plot[nn] + np.degrees(del_lon)

            x_vec_strt, y_vec_strt = self.mObj(mlons_plot[nn], nn_mlats,
                                               coords='mag')
            x_vec_end, y_vec_end = self.mObj(end_lon, end_lat, coords='mag')

            self.mapModelPltStrt = self.mObj.scatter(x_vec_strt, y_vec_strt,
                                                     c=vel_mag[nn], s=10.0,
                                                     vmin=self.min_vel,
                                                     vmax=self.maxVelPlot,
                                                     alpha=0.7, cmap=colMap,
                                                     zorder=5.0,
                                                     edgecolor='none')

            map_color = colMap(norm(vel_mag[nn]))
            self.mapModelPltVec = self.mObj.plot([x_vec_strt, x_vec_end],
                                                 [y_vec_strt, y_vec_end],
                                                 color=map_color)

        # Check and overlay colorbar
        if pltColBar:
            cbar = mpl.pyplot.colorbar(self.mapModelPltStrt,
                                       orientation='vertical')
            vlabel = "Velocity [m/s]" if label_style == "web" else \
                     "v [$m s^{-1}$]"
            cbar.set_label(vlabel, size = colorBarLabelSize)
        # Check and annotate time
        if annotateTime:
            self.axisHandle.set_title(date_str, fontsize="medium")

    def overlayMapFitVel(self, pltColBar=True, overlayRadNames=True,
                         annotateTime=True, colorBarLabelSize=15.0,
                         colMap=cm.jet, label_style="web"):
        """Overlay fitted velocity vectors from the map data
        
        Parameters
        ----------
        plotColBar : (bool)
            Add colorbar to plot (default=True)
        overlayRadNames : (bool)
            Overlay radar names (default=True)
        annotateTime : (bool)
            Add timestamp to axis (default=True)
        colorBarLabelSize : (float)
            Specify colorbar label size (default=15.0)
        colMap : (matplotlib.colors.LinearSegmentedColormap)
            Set color map (default=cm.jet)
        label_style : (str)
            Set colorbar label style.  'web'=[m/s]; 'agu'=[$m s^{-1}$]
            (default='web')

        Returns
        -------
            vectors of fitted convection velocities are overlayed on the map
            object.

        Note
        ----
        Belongs to class MapConv

        Example
        -------
            MapConv.overlayMapFitVel()
        """
<<<<<<< HEAD
        import matplotlib
=======
        import matplotlib as mpl
>>>>>>> b5ae7597
        from davitpy.pydarn.plotting import overlayRadar

        # Test to make sure the necessary attributes have been set
        assert self.mapData is not None, logging.error("no map data available")
        assert self.mObj is not None, logging.error("no map available")
        assert self.axisHandle is not None, \
            logging.error("no axis handle available")

        # the color maps work for [0, 1]
        norm = mpl.colors.Normalize(self.min_vel, self.maxVelPlot)

        # dateString to overlay date on plot
        date_str = self.date_string("map", label_style=label_style)

        # get the fitted mlat, mlon, velocity magnitude and azimuth from
        # calcFitCnvVel() function
        (mlats_plot, mlons_plot, vel_mag, vel_azm) = self.calcFitCnvVel()

        self.mapFitPltStrt = []
        self.mapFitPltVec = []

<<<<<<< HEAD
        for nn in range( len(mlatsPlot) ):

            vecLen = velMagn[nn]*self.lenFactor/self.radEarth/1000.
            endLat = np.arcsin( np.sin(np.deg2rad( mlatsPlot[nn] ) )*np.cos(vecLen) \
                + np.cos( np.deg2rad( mlatsPlot[nn] ) )*np.sin(vecLen) \
                *np.cos(np.deg2rad( velAzm[nn] ) ) )
            endLat = np.degrees( endLat )
            
            delLon = ( np.arctan2( np.sin(np.deg2rad( velAzm[nn] ) ) \
                *np.sin(vecLen)*np.cos(np.deg2rad( mlatsPlot[nn] ) ), 
                np.cos(vecLen) - np.sin(np.deg2rad( mlatsPlot[nn] ) ) \
                *np.sin(np.deg2rad( endLat ) ) ) )
            
            if self.plotCoords == 'mag':
                endLon = mlonsPlot[nn] + np.degrees( delLon )
            elif self.plotCoords == 'mlt':
                endLon = ( mlonsPlot[nn] + np.degrees( delLon ) )/15.0
            else:
                logging.warning('Check the coords.')
                
            
            xVecStrt, yVecStrt = self.mObj(mlonsPlot[nn], mlatsPlot[nn], 
                coords=self.plotCoords)
            xVecEnd, yVecEnd = self.mObj(endLon, endLat, 
                coords = self.plotCoords)

            self.mapFitPltStrt.append(self.mObj.scatter( xVecStrt, yVecStrt, 
                c=velMagn[nn], s=10.,
                vmin=0, vmax=self.maxVelPlot, 
                alpha=0.7, cmap=colMap, zorder=5., 
                edgecolor='none' ))

            self.mapFitPltVec.append(self.mObj.plot( [ xVecStrt, xVecEnd ], [ yVecStrt, yVecEnd ], 
                color = colMap(norm(velMagn[nn])) ))
=======
        for nn, nn_mlats in enumerate(mlats_plot):
            vec_len = vel_mag[nn] * self.lenFactor / self.radEarth / 1000.0
            end_lat = np.arcsin(np.sin(np.deg2rad(nn_mlats)) * np.cos(vec_len) +
                               np.cos(np.deg2rad(nn_mlats)) * np.sin(vec_len) *
                               np.cos(np.deg2rad(vel_azm[nn])))
            end_lat = np.degrees(end_lat)
            
            del_lon = np.arctan2(np.sin(np.deg2rad(vel_azm[nn])) *
                                 np.sin(vec_len) * np.cos(np.deg2rad(nn_mlats)),
                                 np.cos(vec_len) - np.sin(np.deg2rad(nn_mlats))
                                 * np.sin(np.deg2rad(end_lat)))

            end_lon = mlons_plot[nn] + np.degrees(del_lon)

            x_vec_strt, y_vec_strt = self.mObj(mlons_plot[nn], nn_mlats,
                                           coords='mag')
            x_vec_end, y_vec_end = self.mObj(end_lon, end_lat, coords='mag')

            self.mapFitPltStrt.append(self.mObj.scatter(x_vec_strt, y_vec_strt, 
                                                        c=vel_mag[nn], s=10.0,
                                                        vmin=self.min_vel,
                                                        vmax=self.maxVelPlot, 
                                                        alpha=0.7, cmap=colMap,
                                                        zorder=5.0,
                                                        edgecolor='none'))

            map_color = colMap(norm(vel_mag[nn]))
            self.mapFitPltVec.append(self.mObj.plot([x_vec_strt, x_vec_end],
                                                    [y_vec_strt, y_vec_end], 
                                                    color=map_color))
>>>>>>> b5ae7597

        # Check and overlay colorbar
        if pltColBar:
            cbar = mpl.pyplot.colorbar(self.mapFitPltStrt[0],
                                       orientation='vertical')
            vlabel = "Velocity [m/s]" if label_style == "web" else \
                     "v [$m s^{-1}$]"
            cbar.set_label(vlabel, size=colorBarLabelSize)
        # Check and overlay radnames
        if overlayRadNames:
            overlayRadar(self.mObj, fontSize=12, ids=self.mapData.grid.stid)
        # Check and annotate time
        if annotateTime:
            self.axisHandle.set_title(date_str, fontsize="medium")<|MERGE_RESOLUTION|>--- conflicted
+++ resolved
@@ -19,11 +19,7 @@
 
     Parameters
     ----------
-<<<<<<< HEAD
-    startTime : dt.datetime
-=======
     start_time : (datetime.datetime)
->>>>>>> b5ae7597
         start date and time of the data rec
     mobj : (utils.plotUtils.mapObj)
         the map object you want data to be overlayed on.
@@ -109,22 +105,11 @@
     """
     import matplotlib.cm as cm
 
-<<<<<<< HEAD
-
-    def __init__(self, startTime, mObj, axisHandle, hemi='north',
-                 maxVelScale=1000.0, plotCoords='mag'):
-
-        from davitpy.pydarn.sdio import sdDataOpen
-        import matplotlib.cm as cm
-        import matplotlib
-=======
     def __init__(self, start_time, mobj=None, ax=None, end_time=None,
                  hemi='north', maxVelScale=1000.0, min_vel=0.0, grid_type='grd',
                  map_type='map'):
         from davitpy.pydarn.sdio import sdDataOpen
-        import matplotlib.cm as cm
         import matplotlib as mpl
->>>>>>> b5ae7597
 
         # set up some initial parameters
         self.radEarth = 6371.0
@@ -158,15 +143,6 @@
         # This is the way I'm setting stuff up to avoid confusion of reading
         # and plotting seperately.  Just give the date/hemi and the code reads
         # the corresponding rec
-<<<<<<< HEAD
-        endTime = startTime + dt.timedelta(minutes=2)
-        grdPtr = sdDataOpen(startTime, hemi, eTime=endTime, fileType='grdex')
-        self.grdData = grdPtr.readRec()
-        mapPtr = sdDataOpen(startTime, hemi, eTime=endTime, fileType='mapex')
-        self.mapData = mapPtr.readRec()
-=======
->>>>>>> b5ae7597
-
         if end_time is None:
             end_time = start_time + dt.timedelta(minutes=2)
 
@@ -306,11 +282,7 @@
         Gridded LoS data is overlayed on the subplot axis contained in the
         MapConv class object
         """
-<<<<<<< HEAD
-        import matplotlib
-=======
         import matplotlib as mpl
->>>>>>> b5ae7597
         from davitpy.pydarn.plotting import overlayRadar
 
         # Test to make sure the necessary attributes have been set
@@ -333,30 +305,6 @@
 
         for nn, nn_mlats in enumerate(mlats_plot):
             # calculate stuff for plotting such as vector length, azimuth etc
-<<<<<<< HEAD
-            vecLen = velsPlot[nn] * self.lenFactor / self.radEarth / 1000.
-            endLat = np.arcsin(np.sin(np.deg2rad(mlatsPlot[nn])) *
-                                  np.cos(vecLen) +
-                                  np.cos(np.deg2rad(mlatsPlot[nn])) *
-                                  np.sin(vecLen) *
-                                  np.cos(np.deg2rad(azmsPlot[nn])))
-            endLat = np.degrees(endLat)
-            delLon = (np.arctan2(np.sin(np.deg2rad(azmsPlot[nn])) *
-                      np.sin(vecLen) *
-                      np.cos(np.deg2rad(mlatsPlot[nn])),
-                      np.cos(vecLen) -
-                      np.sin(np.deg2rad(mlatsPlot[nn])) *
-                      np.sin(np.deg2rad(endLat))))
-
-            # depending on whether we have 'mag' or 'mlt' coords,
-            # calculate endLon
-            if self.plotCoords == 'mag':
-                endLon = mlonsPlot[nn] + np.degrees(delLon)
-            elif self.plotCoords == 'mlt':
-                endLon = (mlonsPlot[nn] + np.degrees(delLon)) / 15.
-            else:
-                logging.warning('Check the coords')
-=======
             vec_len = (vels_plot[nn] * self.lenFactor / self.radEarth) / 1000.0
             end_lat = np.arcsin(np.sin(np.deg2rad(nn_mlats)) * np.cos(vec_len) +
                                 np.cos(np.deg2rad(nn_mlats)) * np.sin(vec_len) *
@@ -370,7 +318,6 @@
             # depending on whether we have 'mag' or 'mlt' coords,
             # calculate the end longitude
             end_lon = mlons_plot[nn] + np.degrees(del_lon)
->>>>>>> b5ae7597
 
             # get the start and end vecs
             x_vec_strt, y_vec_strt = self.mObj(mlons_plot[nn], nn_mlats,
@@ -441,18 +388,6 @@
         # for eField and then calc eField and Fitted Vels.
 
         # Some important parameters from fitting.
-<<<<<<< HEAD
-        coeffFit = np.array( [ self.mapData.Np2 ] )
-        orderFit = self.mapData.fitorder
-        latShftFit = self.mapData.latshft
-        lonShftFit = self.mapData.lonshft
-        latMinFit = self.mapData.latmin
-
-        # Set up more parameters for getting the fitted vectors
-        # the absolute part is for the southern hemisphere
-        theta = np.deg2rad( 90. - np.absolute( mlatsPlot ) )
-        thetaMax = np.deg2rad( 90. - np.absolute( latMinFit ) )
-=======
         coeff_fit = np.array([self.mapData.Np2])
         order_fit = self.mapData.fitorder
         lat_shft_fit = self.mapData.latshft
@@ -463,21 +398,14 @@
         # the absolute part is for the southern hemisphere
         theta = np.deg2rad(90.0 - np.absolute(mlats_plot))
         theta_max = np.deg2rad(90.0 - np.absolute(lat_min_fit))
->>>>>>> b5ae7597
 
         # Now we need the adjusted/normalized values of the theta such that
         # full range of theta runs from 0 to pi.  At this point if you are
         # wondering why we are doing this, It would be good to refer Mike's
         # paper
-<<<<<<< HEAD
-        alpha = np.pi / thetaMax
-        thetaPrime = alpha * theta
-        x = np.cos( thetaPrime )
-=======
         alpha = np.pi / theta_max
         theta_prime = alpha * theta
         x = np.cos(theta_prime)
->>>>>>> b5ae7597
 
         # Here we evaluate the associated legendre polynomials..from order 0
         # to order_fit we use scipy.special.lpmn() function to get the assciated
@@ -487,16 +415,6 @@
         for j,xj in enumerate(x):
             plm_temp = scipy.special.lpmn(order_fit, order_fit, xj)
             if j == 0:
-<<<<<<< HEAD
-                plmFit = np.append( [plmTemp[0]], [plmTemp[0]], axis=0 )
-            else:
-                plmFit = np.append( plmFit, [plmTemp[0]], axis=0 )
-
-        # we need to remove the first part/subarray/element (whatever you want
-        # to call it) of this array its there twice....look at j==0 part.
-        plmFit = np.delete(plmFit, 0, 0)
-        phi = np.deg2rad(mlonsPlot)
-=======
                 plm_fit = np.append([plm_temp[0]], [plm_temp[0]], axis=0)
             else:
                 plm_fit = np.append(plm_fit, [plm_temp[0]], axis=0)
@@ -505,7 +423,6 @@
         # to call it) of this array its there twice....look at j==0 part.
         plm_fit = np.delete(plm_fit, 0, 0)
         phi = np.deg2rad(mlons_plot)
->>>>>>> b5ae7597
 
         # now do the index legender part,
         # We are doing Associated Legendre Polynomials but for each polynomial
@@ -521,21 +438,12 @@
         kmax = indexLgndr(order_fit, order_fit)
 
         # set up arrays and small stuff for the eFld coeffs calculation
-<<<<<<< HEAD
-        thetaECoeffs = np.zeros((kMax + 2, len(theta)))
-        phiECoeffs = np.zeros((kMax + 2, len(theta)))
-
-        qPrime = np.array( np.where( thetaPrime != 0. ) )
-        qPrime = qPrime[0]
-        q = np.array( np.where( theta != 0. ) )
-=======
         theta_ecoeffs = np.zeros((kmax + 2, len(theta)))
         phi_ecoeffs = np.zeros((kmax + 2, len(theta)))
 
         qprime = np.array(np.where(theta_prime != 0.0))
         qprime = qprime[0]
         q = np.array(np.where(theta != 0.0))
->>>>>>> b5ae7597
         q = q[0]
 
         # finally get to converting coefficients for the potential into
@@ -547,17 +455,6 @@
                 k4 = indexLgndr(l, m)
 
                 if k3 >= 0:
-<<<<<<< HEAD
-                    thetaECoeffs[k4, qPrime] = thetaECoeffs[k4, qPrime] - \
-                        coeffFitFlat[k3] * alpha * L * \
-                        np.cos(thetaPrime[qPrime]) \
-                        / np.sin(thetaPrime[qPrime]) / self.radEarthMtrs
-                    phiECoeffs[k4, q] = phiECoeffs[k4, q] - \
-                        coeffFitFlat[k3 + 1] * m / np.sin(theta[q]) / \
-                        self.radEarthMtrs
-                    phiECoeffs[k4 + 1, q] = phiECoeffs[k4 + 1, q] + \
-                        coeffFitFlat[k3] * m / np.sin(theta[q]) / \
-=======
                     theta_ecoeffs[k4, qprime] = theta_ecoeffs[k4, qprime] - \
                         coeff_fit_flat[k3] * alpha * l * \
                         np.cos(theta_prime[qprime]) \
@@ -567,7 +464,6 @@
                         self.radEarthMtrs
                     phi_ecoeffs[k4 + 1, q] = phi_ecoeffs[k4 + 1, q] + \
                         coeff_fit_flat[k3] * m / np.sin(theta[q]) / \
->>>>>>> b5ae7597
                         self.radEarthMtrs
 
                 if l < order_fit:
@@ -578,15 +474,9 @@
                 k2 = indexLgndr(l, m)
 
                 if k1 >= 0:
-<<<<<<< HEAD
-                    thetaECoeffs[k2, qPrime] = thetaECoeffs[k2, qPrime] + \
-                        coeffFitFlat[k1] * alpha * (L + 1 + m) / \
-                        np.sin(thetaPrime[qPrime]) / self.radEarthMtrs
-=======
                     theta_ecoeffs[k2, qprime] = theta_ecoeffs[k2, qprime] + \
                         coeff_fit_flat[k1] * alpha * (l + 1 + m) / \
                         np.sin(theta_prime[qprime]) / self.radEarthMtrs
->>>>>>> b5ae7597
 
                 if m > 0:
                     if k3 >= 0:
@@ -598,29 +488,6 @@
                     k2 = k2 + 1
 
                     if k3 >= 0:
-<<<<<<< HEAD
-                        thetaECoeffs[k4, qPrime] = thetaECoeffs[k4, qPrime] - \
-                            coeffFitFlat[k3] * alpha * L * \
-                            np.cos(thetaPrime[qPrime]) / \
-                            np.sin(thetaPrime[qPrime]) / self.radEarthMtrs
-
-                    if k1 >= 0:
-                        thetaECoeffs[k2, qPrime] = thetaECoeffs[k2, qPrime] + \
-                            coeffFitFlat[k1] * alpha * (L + 1 + m) / \
-                            np.sin(thetaPrime[qPrime]) / self.radEarthMtrs
-
-        # Calculate the Elec. fld positions where
-        thetaEcomp = np.zeros( theta.shape )
-        phiEcomp = np.zeros( theta.shape )
-
-        for m in range( orderFit+1 ):
-            for L in range( m, orderFit+1 ):
-
-                k = indexLgndr( L, m )
-                # Now in the IDL code we use plmFit[:,L,m] instead of
-                # plmFit[:,m,L] like here, this is because we have a different
-                # organization of plmFit due to the way scipy.special.lpmn
-=======
                         theta_ecoeffs[k4, qprime] = theta_ecoeffs[k4, qprime] \
                             - coeff_fit_flat[k3] * alpha * l * \
                             np.cos(theta_prime[qprime]) / \
@@ -641,56 +508,12 @@
                 # Now in the IDL code we use plm_fit[:,l,m] instead of
                 # plm_fit[:,m,l] like here, this is because we have a different
                 # organization of plm_fit due to the way scipy.special.lpmn
->>>>>>> b5ae7597
                 # stores values in arrays...
                 if m == 0:
                     theta_ecomp = theta_ecomp + theta_ecoeffs[k,:] * \
                                  plm_fit[:,m,l]
                     phi_ecomp = phi_ecomp + phi_ecoeffs[k,:] * plm_fit[:,m,l]
                 else:
-<<<<<<< HEAD
-                    thetaEcomp = thetaEcomp + thetaECoeffs[k, :] * \
-                        plmFit[:, m, L] * np.cos(m * phi) + \
-                        thetaECoeffs[k + 1, :] * plmFit[:, m, L] * \
-                        np.sin(m * phi)
-                    phiEcomp = phiEcomp + phiECoeffs[k, :] * \
-                        plmFit[:, m, L] * np.cos(m * phi) + \
-                        phiECoeffs[k + 1, :] * plmFit[:, m, L] * \
-                        np.sin(m * phi)
-
-        # Store the two components of EFld into a single array
-        eFieldFit = np.append( [thetaEcomp], [phiEcomp], axis=0 )
-
-        # We'll calculate Bfld magnitude now, need to initialize some more
-        # stuff
-        alti = 300. * 1000.
-        bFldPolar = -0.62e-4
-        bFldMagn = bFldPolar * (1. - 3. * alti / self.radEarthMtrs) \
-            * np.sqrt( 3.0*np.square( np.cos( theta ) ) + 1. )/2
-
-        # get the velocity components from E-field
-        velFitVecs = np.zeros( eFieldFit.shape )
-        velFitVecs[0, :] = eFieldFit[1, :] / bFldMagn
-        velFitVecs[1, :] = -eFieldFit[0, :] / bFldMagn
-
-        velMagn = np.sqrt(np.square(velFitVecs[0, :]) +
-                             np.square(velFitVecs[1, :]))
-        velChkZeroInds = np.where( velMagn != 0. )
-        velChkZeroInds = velChkZeroInds[0]
-
-        velAzm = np.zeros( velMagn.shape )
-
-        if len(velChkZeroInds) == 0:
-            velMagn = np.array( [0.] )
-            velAzm = np.array( [0.] )
-        else:
-            if hemisphere == -1:
-                velAzm[velChkZeroInds] = np.rad2deg(np.arctan2(velFitVecs[1, velChkZeroInds], 
-                    velFitVecs[0, velChkZeroInds]))
-            else:
-                velAzm[velChkZeroInds] = np.rad2deg(np.arctan2(velFitVecs[1, velChkZeroInds], 
-                    -velFitVecs[0, velChkZeroInds]))            
-=======
                     theta_ecomp = theta_ecomp + theta_ecoeffs[k,:] * \
                         plm_fit[:,m,l] * np.cos(m * phi) + \
                         theta_ecoeffs[k+1,:] * plm_fit[:,m,l] * np.sin(m * phi)
@@ -728,7 +551,6 @@
                 vel_azm[vel_chk_zero_inds] = np.rad2deg(np.arctan2(vel_fit_vecs[1,vel_chk_zero_inds], vel_fit_vecs[0,vel_chk_zero_inds]))
             else:
                 vel_azm[vel_chk_zero_inds] = np.rad2deg(np.arctan2(vel_fit_vecs[1,vel_chk_zero_inds], -vel_fit_vecs[0,vel_chk_zero_inds]))            
->>>>>>> b5ae7597
                         
         return mlats_plot, mlons_plot, vel_mag, vel_azm
 
@@ -736,16 +558,10 @@
         """Calculate equipotential contour values from map data (basically
         coefficients of the fit)
 
-<<<<<<< HEAD
-    def calcCnvPots(self):
-        """Calculate equipotential contour values from mapex data (basically
-        coefficients of the fit)
-=======
         Parameters
         -----------
         plot_lat_min : (int)
             Minimum plot latitude (default=30)
->>>>>>> b5ae7597
 
         Returns
         -------
@@ -765,15 +581,9 @@
             (lats, lons, pots) = MapConv.calcCnvPots()
         """
         import scipy
-<<<<<<< HEAD
-        from davitpy.models import aacgm
-        from davitpy import rcParams
-=======
 
         # Test to make sure the necessary attributes have been set
         assert self.mapData is not None, logging.error("no map data available")
->>>>>>> b5ae7597
-
         hemisphere = 1 if self.hemi == 'north' else -1
 
         # get the standard location parameters.
@@ -784,32 +594,6 @@
         # calculate the coeffs for efield and then calc efield and Fitted Vels.
         
         # Some important parameters from fitting.
-<<<<<<< HEAD
-        coeffFit = np.array([self.mapData.Np2])
-        orderFit = self.mapData.fitorder
-        latShftFit = self.mapData.latshft
-        lonShftFit = self.mapData.lonshft
-        latMinFit = self.mapData.latmin
-
-        # Set up more parameters for getting the fitted vectors
-        thetaMax = np.deg2rad(90.0 - np.absolute(latMinFit))
-
-
-        # Set the min plotting latitude...
-        plotLatMin = 30
-
-        # we set up a grid to evaluate potential on...
-        latStep = 1
-        lonStep = 2
-        numLats = int((90.0 - plotLatMin) / latStep)
-        numLongs = int(360.0 / lonStep) + 1
-        zatArr = np.array( range(numLats) * latStep ) + plotLatMin
-        zatArr = zatArr * hemisphere
-        zonArr = np.array( range(numLongs) )* lonStep
-
-        # Right now create a grid kinda stuff with lats and lons
-        gridArr = np.zeros( (2, numLats * numLongs) )
-=======
         coeff_fit = np.array([self.mapData.Np2])
         order_fit = self.mapData.fitorder
         lat_shft_fit = self.mapData.latshft
@@ -830,7 +614,6 @@
 
         # Right now create a grid kinda stuff with lats and lons
         grid_arr = np.zeros((2, num_lats * num_longs))
->>>>>>> b5ae7597
         counter1 = 0
         for lo in zon_arr :
             for la in zat_arr :
@@ -839,20 +622,8 @@
                 counter1 = counter1 + 1
 
         # Now we need to convert a few things to spherical coordinates
-<<<<<<< HEAD
-        theta = np.deg2rad(90.0 - np.abs(gridArr[0,:]))
-        phi = np.deg2rad(gridArr[1,:])
-
-        # Now we need the adjusted/normalized values of the theta such that
-        # full range of theta runs from 0 to pi.  At this point if you are
-        # wondering why we are doing this, refer Mike's paper
-        alpha = np.pi / thetaMax
-        tPrime = alpha * theta
-        x = np.cos(tPrime)
-=======
         theta = np.deg2rad(90.0 - np.abs(grid_arr[0,:]))
         phi = np.deg2rad(grid_arr[1,:])
->>>>>>> b5ae7597
 
         # Now we need the adjusted/normalized values of the theta such that
         # full range of theta runs from 0 to pi.  At this point if you are
@@ -861,40 +632,6 @@
         x = np.cos(alpha * theta)
 
         # Here we evaluate the associated legendre polynomials..from order 0 to
-<<<<<<< HEAD
-        # orderFit.  We use scipy.special.lpmn() function to get the assciated
-        # legendre polynomials...but it doesn't accept an array...so do loop
-        # calculate the leg.pol for each value of x and append these arrays to
-        # a new array
-        for j in range(len(x)):
-            plmTemp = scipy.special.lpmn( orderFit, orderFit, x[j])
-            
-            if j == 0:
-                plmFit = np.append([plmTemp[0]], [plmTemp[0]], axis=0)
-            else:
-                plmFit = np.append(plmFit, [plmTemp[0]], axis=0)
-
-        # we need to remove the first part/subarray/element (whatever you want
-        # to call it) of this array its there twice, look at j==0 part.
-        plmFit = np.delete(plmFit, 0, 0)
-
-        # Get to evaluating the potential
-        lMax = plmFit.shape
-        lMax = lMax[1]
-        v= np.zeros(phi.shape)
-
-
-        # we use a lambda function for the index legender part, since we use it
-        # in other places as well... Agood thing about python is this lambda
-        # functions.  You dont have to define another function for this.
-        indexLgndr = lambda l,m :(m == 0 and l**2) or \
-            ((l != 0) and (m != 0) and l**2 + 2*m - 1) or 0
-
-        coeffFitFlat = coeffFit.flatten()
-        for m in range(lMax):
-            for L in range(m, lMax):
-                k = indexLgndr(L, m)
-=======
         # order_fit.  We use scipy.special.lpmn() function to get the assciated
         # legendre polynomials...but it doesn't accept an array...so do loop
         # calculate the leg.pol for each value of x and append these arrays to
@@ -925,57 +662,19 @@
         for m in range(lmax):
             for l in range(m, lmax):
                 k = indexLgndr(l, m)
->>>>>>> b5ae7597
                 if m == 0:
                     v = v + coeff_fit_flat[k] * plm_fit[:,0,l]
                 else:
                     v = v + \
-<<<<<<< HEAD
-                        coeffFitFlat[k]*np.cos( m*phi )*plmFit[:,m,L] + \
-                        coeffFitFlat[k+1]*np.sin( m*phi )*plmFit[:,m,L]
-
-        potArr = np.zeros((numLongs, numLats))
-        potArr = np.reshape(v, potArr.shape) / 1000.0
-=======
                         coeff_fit_flat[k]*np.cos(m * phi) * plm_fit[:,m,l] + \
                         coeff_fit_flat[k+1]*np.sin(m * phi) * plm_fit[:,m,l]
 
         pot_arr = np.zeros((num_longs, num_lats))
         pot_arr = np.reshape(v, pot_arr.shape) / 1000.0
->>>>>>> b5ae7597
 
         # lat_shft_fit and lon_shft_fit are almost always zero
         # but in case they are not... we print out a message...
         # you need an extra bit of code to account for the lat shift
-<<<<<<< HEAD
-        if latShftFit == 0.0:
-
-            q = np.array(np.where(np.abs(zatArr) <= np.abs(latMinFit)))
-            q = q[0]
-            
-            if ( len(q) != 0 ):
-                potArr[:,q] = 0
-                
-        else:
-            logging.warning('LatShift is not zero, need to rewrite code for that, currently continuing assuming it is zero')
-
-        # mlt conversion stuff
-        if self.plotCoords == 'mlt':
-            igrf_file = rcParams['IGRF_DAVITPY_COEFF_FILE']
-            mlt_def = aacgm.mlt_convert(strtTime.year, strtTime.month,
-                                        strtTime.day, strtTime.hour,
-                                        strtTime.minute, strtTime.second, 0.0,
-                                        igrf_file) * 15.0
-            lonShftFit += mlt_def
-            gridArr[1,:] = np.mod((gridArr[1,:] + lonShftFit) / 15.0, 24.0)
-        else:
-            gridArr[1,:] = (gridArr[1,:] + lonShftFit)
-
-        latCntr = gridArr[0,:].reshape((181, 60))
-        lonCntr = gridArr[1,:].reshape((181, 60))
-        
-        return latCntr, lonCntr, potArr
-=======
         if lat_shft_fit == 0.0:
             q = np.array(np.where(np.abs(zat_arr) <= np.abs(lat_min_fit)))
             q = q[0]
@@ -991,7 +690,6 @@
 
         lat_cntr = grid_arr[0,:].reshape((181, 60))
         lon_cntr = grid_arr[1,:].reshape((181, 60))
->>>>>>> b5ae7597
 
         return lat_cntr, lon_cntr, pot_arr
 
@@ -1104,12 +802,7 @@
         -------
             MapConv.overlayMapModelVel()
         """
-<<<<<<< HEAD
-        import matplotlib
-        #from davitpy.pydarn.plotting import *
-=======
         import matplotlib as mpl
->>>>>>> b5ae7597
 
         # Test to make sure the necessary attributes have been set
         assert self.mapData is not None, logging.error("no map data available")
@@ -1117,37 +810,8 @@
         assert self.axisHandle is not None, \
             logging.error("no axis handle available")
 
-<<<<<<< HEAD
-        # get the standard location and velocity parameters of the model.
-        mlatsPlot = self.mapData.model.mlat
-        mlonsPlot = self.mapData.model.mlon
-        velMagn = self.mapData.model.velmedian
-        velAzm = self.mapData.model.kvect
-
-        for nn in range( len(mlatsPlot) ):
-
-            vecLen = velMagn[nn]*self.lenFactor/self.radEarth/1000.
-            endLat = np.arcsin( np.sin(np.deg2rad( mlatsPlot[nn] ) )*np.cos(vecLen) + \
-                np.cos( np.deg2rad( mlatsPlot[nn] ) )*np.sin(vecLen) \
-                *np.cos(np.deg2rad( velAzm[nn] ) ) )
-            endLat = np.degrees( endLat )
-            
-            delLon = ( np.arctan2( np.sin(np.deg2rad( velAzm[nn] ) )*np.sin(vecLen)*np.cos(np.deg2rad( mlatsPlot[nn] ) ), np.cos(vecLen) - np.sin(np.deg2rad( mlatsPlot[nn] ) )*np.sin(np.deg2rad( endLat ) ) ) )
-            
-            if self.plotCoords == 'mag':
-                endLon = mlonsPlot[nn] + np.degrees( delLon )
-            elif self.plotCoords == 'mlt':
-                endLon = ( mlonsPlot[nn] + np.degrees( delLon ) )/15.
-            else:
-                logging.warning('Check the coords.')
-                
-            
-            xVecStrt, yVecStrt = self.mObj(mlonsPlot[nn], mlatsPlot[nn], coords=self.plotCoords)
-            xVecEnd, yVecEnd = self.mObj(endLon, endLat, coords = self.plotCoords)
-=======
         # the color maps work for [0, 1]
         norm = mpl.colors.Normalize(self.min_vel, self.maxVelPlot)
->>>>>>> b5ae7597
 
         # date_string to overlay date on plot
         date_str = self.date_string("map", label_style=label_style)
@@ -1235,11 +899,7 @@
         -------
             MapConv.overlayMapFitVel()
         """
-<<<<<<< HEAD
-        import matplotlib
-=======
         import matplotlib as mpl
->>>>>>> b5ae7597
         from davitpy.pydarn.plotting import overlayRadar
 
         # Test to make sure the necessary attributes have been set
@@ -1261,42 +921,6 @@
         self.mapFitPltStrt = []
         self.mapFitPltVec = []
 
-<<<<<<< HEAD
-        for nn in range( len(mlatsPlot) ):
-
-            vecLen = velMagn[nn]*self.lenFactor/self.radEarth/1000.
-            endLat = np.arcsin( np.sin(np.deg2rad( mlatsPlot[nn] ) )*np.cos(vecLen) \
-                + np.cos( np.deg2rad( mlatsPlot[nn] ) )*np.sin(vecLen) \
-                *np.cos(np.deg2rad( velAzm[nn] ) ) )
-            endLat = np.degrees( endLat )
-            
-            delLon = ( np.arctan2( np.sin(np.deg2rad( velAzm[nn] ) ) \
-                *np.sin(vecLen)*np.cos(np.deg2rad( mlatsPlot[nn] ) ), 
-                np.cos(vecLen) - np.sin(np.deg2rad( mlatsPlot[nn] ) ) \
-                *np.sin(np.deg2rad( endLat ) ) ) )
-            
-            if self.plotCoords == 'mag':
-                endLon = mlonsPlot[nn] + np.degrees( delLon )
-            elif self.plotCoords == 'mlt':
-                endLon = ( mlonsPlot[nn] + np.degrees( delLon ) )/15.0
-            else:
-                logging.warning('Check the coords.')
-                
-            
-            xVecStrt, yVecStrt = self.mObj(mlonsPlot[nn], mlatsPlot[nn], 
-                coords=self.plotCoords)
-            xVecEnd, yVecEnd = self.mObj(endLon, endLat, 
-                coords = self.plotCoords)
-
-            self.mapFitPltStrt.append(self.mObj.scatter( xVecStrt, yVecStrt, 
-                c=velMagn[nn], s=10.,
-                vmin=0, vmax=self.maxVelPlot, 
-                alpha=0.7, cmap=colMap, zorder=5., 
-                edgecolor='none' ))
-
-            self.mapFitPltVec.append(self.mObj.plot( [ xVecStrt, xVecEnd ], [ yVecStrt, yVecEnd ], 
-                color = colMap(norm(velMagn[nn])) ))
-=======
         for nn, nn_mlats in enumerate(mlats_plot):
             vec_len = vel_mag[nn] * self.lenFactor / self.radEarth / 1000.0
             end_lat = np.arcsin(np.sin(np.deg2rad(nn_mlats)) * np.cos(vec_len) +
@@ -1327,7 +951,6 @@
             self.mapFitPltVec.append(self.mObj.plot([x_vec_strt, x_vec_end],
                                                     [y_vec_strt, y_vec_end], 
                                                     color=map_color))
->>>>>>> b5ae7597
 
         # Check and overlay colorbar
         if pltColBar:
