# Copyright (C) 2012  VT SuperDARN Lab
# Full license can be found in LICENSE.txt
"""
.. module:: radInfoIo
:synopsis: read/write radar information
.. moduleauthor:: Sebastien
*********************
**Module**: pydarn.radar.radInfoIo
*********************
Input/Output for radar information (location, boresight, interferometer
<<<<<<< HEAD
position...) is read from a local dblite database (radar.db). The functions
in this module provide tools to populate/update said database (from hdw.dat
and radar.dat files), or simply read hdw.dat and radar.dat files. It also
provide a function to manually update the local radar.db database using the
remote db database (requires an active internet connection).
=======
position...) is read from a local dblite database (radar.db). The functions in
this module provide tools to populate/update said database (from hdw.dat and
radar.dat files), or simply read hdw.dat and radar.dat files. It also provide a
function to manually update the local radar.db database using the remote db
database (requires an active internet connection).
>>>>>>> 811f3e41

**Classes**:
        * :class:`pydarn.radar.radInfoIo.updateRadars`
**Functions**:
        * :func:`pydarn.radar.radInfoIo.hdwRead`: reads hdw.dat files
        * :func:`pydarn.radar.radInfoIo.radarRead`: reads radar.dat file
"""


# *************************************************************
def radarRead(path=None):
<<<<<<< HEAD
    """Reads radar.dat file

    **Args***
        * [**path**] (str): path to radar.dat file; defaults to RST
                     environment variable SD_RADAR
        **Returns**:
        * A dictionary with keys matching the radar.dat variables
          each containing values of length #radars.

        **Example**:
                ::

            radars = pydarn.radar.radarRead()

=======
    """Reads radar.dat file	
    **Args**: 
        * [**path**] (str): path to radar.dat file; defaults to RST environment
        variable SD_RADAR
    **Returns**:
        * A dictionary with keys matching the radar.dat variables each
        containing values of length #radars.

    **Example**:
        ::
        radars = pydarn.radar.radarRead()
			
>>>>>>> 811f3e41
    Written by Sebastien, 2012-09
    """
    import shlex
    import os
    from datetime import datetime
    from davitpy.utils import parseDate
<<<<<<< HEAD

=======
	
>>>>>>> 811f3e41
    # Read file
    if path:
        pathOpen = os.path.join(path, 'radar.dat')
    else:
        pathOpen = os.getenv('SD_RADAR')

    try:
        file_net = open(pathOpen, 'r')
        data = file_net.readlines()
        file_net.close()
    except:
        print('radarRead: cannot read {}'.format(pathOpen))
        print('')
<<<<<<< HEAD
        txt = 'You may be getting this error because your computer ' \
              'cannot contact an appropriate internet server to get ' \
              'the latest radar.dat information.  You can can use a ' \
              'local file instead by setting the SD_RADAR environment ' \
              'variable to the location of a local copy of radar.dat.'
        print(txt)
        print('')
        txt = 'Example, you might add a similar line to your .bashrc:'
        print(txt)
        txt = 'export SD_RADAR=/home/username/tables/radar.dat'
        print(txt)
        print('')
        txt = 'Also, make sure your SD_HDWPATH also points to the location ' \
              'of your hdw.dat files.'
        print(txt)
        txt = 'You can get the latest hdw.dat files from ' \
              'https://github.com/vtsuperdarn/hdw.dat'
        print(txt)
        txt = 'Example, you might add a similar line to your .bashrc:'
        print(txt)
        txt = 'export SD_HDWPATH=/home/username/tables/hdw.dat/'
        print(txt)
        print('')
        return None

    # Initialize placeholder dictionary of lists
    radarF = {}
    radarF['id'] = []
    radarF['status'] = []
    radarF['stTime'] = []
    radarF['edTime'] = []
    radarF['name'] = []
    radarF['operator'] = []
    radarF['hdwfname'] = []
    radarF['code'] = []
    radarF['cnum'] = []
    # Fill dictionary with each radar.dat lines
    for ldat in data:
        ldat = shlex.split(ldat)
        if len(ldat) == 0: continue
=======
        txt = 'You may be getting this error because your computer cannot '
        txt = '{:s}contact an appropriate internet server to get '.format(txt)
        txt = '{:s}the latest radar.dat information.  You can can '.format(txt)
        txt = '{:s}use a local file instead by setting the SD_RADAR'.format(txt)
        txt = '{:s} environment variable to the location of a local'.format(txt)
        txt = '{:s} copy of radar.dat.\n'.format(txt)
        print txt

        print 'Example, you might add a similar line to your .bashrc:'
        print 'export SD_RADAR=/home/username/tables/radar.dat\n'

        txt = 'Also, make sure your SD_HDWPATH also points to the location of '
        txt = '{:s}your hdw.dat files.'.format(txt)
        print txt
        txt = 'You can get the latest hdw.dat files from '
        txt = '{:s} https://github.com/vtsuperdarn/hdw.dat'.format(txt)
        print txt
        print 'Example, you might add a similar line to your .bashrc:'
        print 'export SD_HDWPATH=/home/username/tables/hdw.dat/\n'
        return None

    # Initialize placeholder dictionary of lists
    radarF = {'id':list(), 'status':list(), 'stTime':list(), 'edTime':list(),
              'name':list(), 'operator':list(), 'hdwfname':list(),
              'code':list(), 'cnum':list()}

    # Fill dictionary with each radar.dat lines
    for ldat in data:
        ldat = shlex.split(ldat)
        if len(ldat) == 0:
            continue

>>>>>>> 811f3e41
        radarF['id'].append(int(ldat[0]))
        radarF['status'].append(int(ldat[1]))
        tmpDate = parseDate(int(ldat[2]))
        radarF['stTime'].append(datetime(tmpDate[0], tmpDate[1], tmpDate[2]))
        tmpDate = parseDate(int(ldat[3]))
        radarF['edTime'].append(datetime(tmpDate[0], tmpDate[1], tmpDate[2]))
        radarF['name'].append(ldat[4])
        radarF['operator'].append(ldat[5])
        radarF['hdwfname'].append(ldat[6])
        radarF['code'].append(ldat[7:])
        radarF['cnum'].append(len(ldat[7:]))

<<<<<<< HEAD
    # Return
=======
    # Return			
>>>>>>> 811f3e41
    return radarF


# *************************************************************
def hdwRead(fname, path=None):
    """Reads hdw.dat files for given radar specified by its hdw.dat file name

<<<<<<< HEAD
    **Args**:
        * **fname** (str): hdw.dat file name
        * [**path**] (str): path to hdw.dat file; defaults to RST environment
                     variable SD_HDWPATH
    **Returns**:
        * A dictionary with keys matching the hdw.dat variables each
          containing values of length #site updates.
=======
    **Args**: 
        * **fname** (str): hdw.dat file name
        * [**path**] (str): path to hdw.dat file; defaults to RST environment
        variable SD_HDWPATH

    **Returns**:
        * A dictionary with keys matching the hdw.dat variables each containing
        values of length #site updates.
>>>>>>> 811f3e41

    **Example**:
        ::

<<<<<<< HEAD
            hdw = pydarn.radar.hdwRead('hdw.dat.bks')
=======
        hdw = pydarn.radar.hdwRead('hdw.dat.bks')
>>>>>>> 811f3e41

    Written by Sebastien, 2012-09
    """
    import os
    import sys
    import shlex
    from datetime import datetime
    from davitpy.utils import timeYrsecToDate
<<<<<<< HEAD

=======
	
>>>>>>> 811f3e41
    # Read hardware file FNAME
    # Read file
    if path:
        pathOpen = os.path.join(path, fname)
    else:
        pathOpen = os.getenv('SD_RADAR')
        pathOpen = os.path.join(str(os.getenv('SD_HDWPATH')), fname)

    try:
        file_hdw = open(pathOpen, 'r')
        data = file_hdw.readlines()
        file_hdw.close()
    except:
<<<<<<< HEAD
        print('hdwRead: cannot read {}'.format(pathOpen))
        print('')
        txt = 'You may be getting this error because your computer cannot ' \
              'contact an appropriate internet server to get the latest ' \
              'hdw.dat information.  You can can use a local file instead ' \
              'by setting the SD_HDWPATH environment variable to the ' \
              'location of the local hdw.dat path.'
        print(txt)
        txt = 'You can get the latest hdw.dat files from ' \
              'https://github.com/vtsuperdarn/hdw.dat'
        print(txt)
        print('')
        txt = 'Example, you might add a similar line to your .bashrc:'
        print(txt)
        txt = 'export SD_HDWPATH=/home/username/tables/hdw.dat/'
        print(txt)
        print('')
        return

    # Site placeholder
    siteF = {}
    siteF['tval'] = []
    siteF['geolat'] = []
    siteF['geolon'] = []
    siteF['alt'] = []
    siteF['boresite'] = []
    siteF['bmsep'] = []
    siteF['vdir'] = []
    siteF['atten'] = []
    siteF['tdiff'] = []
    siteF['phidiff'] = []
    siteF['interfer'] = []
    siteF['recrise'] = []
    siteF['maxatten'] = []
    siteF['maxgate'] = []
    siteF['maxbeam'] = []
    # Read line by line, ignoring comments
    for ldat in data:
        ldat = shlex.split(ldat)
        if len(ldat) == 0: continue
        if ldat[0] == '#': continue
        if int(ldat[1]) == 2999:
            siteF['tval'].append(-1)
        else:
            siteF['tval'].append(timeYrsecToDate(int(ldat[2]), int(ldat[1])))
        siteF['geolat'].append(float(ldat[3]))
        siteF['geolon'].append(float(ldat[4]))
        siteF['alt'].append(float(ldat[5]))
        siteF['boresite'].append(float(ldat[6]))
        siteF['bmsep'].append(float(ldat[7]))
        siteF['vdir'].append(float(ldat[8]))
        siteF['atten'].append(float(ldat[9]))
        siteF['tdiff'].append(float(ldat[10]))
        siteF['phidiff'].append(float(ldat[11]))
        siteF['interfer'].append([float(ldat[12]), float(ldat[13]),
                                 float(ldat[14])])
        siteF['recrise'].append(float(ldat[15]))
        siteF['maxatten'].append(int(ldat[16]))
        siteF['maxgate'].append(int(ldat[17]))
        siteF['maxbeam'].append(int(ldat[18]))

=======
        print 'hdwRead: cannot read {}\n'.format(pathOpen)

        txt = 'You may be getting this error because your computer cannot '
        txt = '{:s}contact an appropriate internet server to get '.format(txt)
        txt = '{:s}the latest hdw.dat information.  You can can use'.format(txt)
        txt = '{:s} a local file instead by setting the SD_HDWPATH '.format(txt)
        txt = '{:s}environment variable to the location of the '.format(txt)
        txt = '{:s}local hdw.dat path.'.format(txt)
        print txt
        txt = 'You can get the latest hdw.dat files from '
        txt = '{:s}https://github.com/vtsuperdarn/hdw.dat\n'.format(txt)
        print txt

        print 'Example, you might add a similar line to your .bashrc:'
        print 'export SD_HDWPATH=/home/username/tables/hdw.dat/\n'
        return

    # Site placeholder
    siteF = {'tval':list(), 'geolat':list(),'geolon':list(), 'alt':list(),
             'boresite':list(), 'bmsep':list(),'vdir':list(), 'atten':list(),
             'tdiff':list(), 'phidiff':list(), 'interfer':list(),
             'recrise':list(), 'maxatten':list(), 'maxgate':list(),
             'maxbeam':list()}

    # Read line by line, ignoring comments
    for ldat in data:
        ldat = shlex.split(ldat)
        if len(ldat) == 0:
            continue
        if ldat[0] == '#':
            continue
        if int(ldat[1]) == 2999: 
            siteF['tval'].append(-1)
        else:
            siteF['tval'].append(timeYrsecToDate(int(ldat[2]), int(ldat[1])))
            siteF['geolat'].append(float(ldat[3]))
            siteF['geolon'].append(float(ldat[4]))
            siteF['alt'].append(float(ldat[5]))
            siteF['boresite'].append(float(ldat[6]))
            siteF['bmsep'].append(float(ldat[7]))
            siteF['vdir'].append(float(ldat[8]))
            siteF['atten'].append(float(ldat[9]))
            siteF['tdiff'].append(float(ldat[10]))
            siteF['phidiff'].append(float(ldat[11]))
            siteF['interfer'].append([float(ldat[12]), float(ldat[13]),
                                      float(ldat[14])])
            siteF['recrise'].append(float(ldat[15]))
            siteF['maxatten'].append(int(ldat[16]))
            siteF['maxgate'].append(int(ldat[17]))
            siteF['maxbeam'].append(int(ldat[18]))
		
>>>>>>> 811f3e41
    # Return
    return siteF


# *************************************************************
class updateRadars(object):
<<<<<<< HEAD
    """Update local radar.sqlite from remote db database, or from local files
       if the database cannot be reached.  Currently, the remote database is
       housed on the VT servers.

    **Members**:
=======
    """update local radar.sqlite from remote db database, or from local files
    if the database cannot be reached. 
    Currently, the remote database is housed on the VT servers.
    
    **Members**: 
>>>>>>> 811f3e41
        * **sql_path** (str): path to sqlite file
        * **sql_file** (str): sqlite file name
    **Methods**:
        * :func:`updateRadars.sqlInit`
        * :func:`updateRadars.sqlUpdate`
        * :func:`updateRadars.dbConnect`

    **Example**:
        ::

        obj = pydarn.radar.updateRadars()

    Written by Sebastien, 2013-05
    """

    def __init__(self):
        """Default class constructor

        **Belongs to**: :class:`updateRadars`

        **Args**:
            * **None**
        **Returns**:
            * **updateRadars** (obj)
        """

        import os
        import sys
        from datetime import datetime
        from numpy import dtype
        import sqlite3 as lite
        import davitpy

        # Date format
        dtfmt = '%Y-%m-%d %H:%M:%S'
        dttest = datetime.utcnow().strftime(dtfmt)
        # File path
<<<<<<< HEAD
        try:
            self.sql_path = davitpy.rcParams['DAVIT_TMPDIR']
        except:
            try:  self.sql_path = os.environ['HOME']
            except: self.sql_path = os.path.dirname(os.path.abspath(__file__))
=======
        try: 
            self.sql_path=davitpy.rcParams['DAVIT_TMPDIR']
        except:
            try:
                self.sql_path=os.environ['HOME']
            except:
                self.sql_path = os.path.dirname(os.path.abspath(__file__))
>>>>>>> 811f3e41
        self.sql_file = '.radars.sqlite'
        # MongoDB server
        self.db_name = 'radarInfo'
        try:
<<<<<<< HEAD
            self.db_user = davitpy.rcParams['DBREADUSER']
        except KeyError:
            self.db_user = ""
        try:
            self.db_pswd = davitpy.rcParams['DBREADPASS']
        except KeyError:
            self.db_pswd = ""
        try:
            self.db_host = davitpy.rcParams['SDDB']
        except KeyError:
            self.db_host = ""

        # Declare custom data types
        self.dtype_rad = ["id INT",
                          "cnum INT",
                          "code BLOB",
                          "name TEXT",
                          "operator TEXT",
                          "hdwfname TEXT",
                          "status INT",
                          "stTime TIMESTAMP",
                          "edTime TIMESTAMP",
                          "snum INT"]
        self.dtype_hdw = ["id INT",
                          "tval TIMESTAMP",
                          "geolat REAL",
                          "geolon REAL",
                          "alt REAL",
                          "boresite REAL",
                          "bmsep REAL",
                          "vdir INT",
                          "tdiff REAL",
                          "phidiff REAL",
                          "recrise REAL",
                          "atten REAL",
                          "maxatten REAL",
                          "maxgate INT",
                          "maxbeam INT",
                          "interfer BLOB"]
        self.dtype_inf = ["var TEXT",
                          "description TEXT"]
=======
            self.db_user = davitpy.rcParams['SDBREADUSER']
        except KeyError:
            self.db_user = "" 
        try:
            self.db_pswd = davitpy.rcParams['SDBREADPASS']
        except KeyError:
            self.db_pswd = "" 
        try:
            self.db_host = davitpy.rcParams['SDDB']
        except KeyError:
            self.db_host = "" 

        # Declare custom data types
        self.dtype_rad = ["id INT", "cnum INT", "code BLOB", "name TEXT",
                          "operator TEXT", "hdwfname TEXT", "status INT",
                          "stTime TIMESTAMP", "edTime TIMESTAMP", "snum INT"]
        self.dtype_hdw = ["id INT", "tval TIMESTAMP", "geolat REAL",
                          "geolon REAL", "alt REAL", "boresite REAL",
                          "bmsep REAL", "vdir INT", "tdiff REAL",
                          "phidiff REAL", "recrise REAL", "atten REAL",
                          "maxatten REAL", "maxgate INT", "maxbeam INT",
                          "interfer BLOB"]
        self.dtype_inf = ["var TEXT", "description TEXT"]
>>>>>>> 811f3e41

        isUp = self.sqlUpdate()

        if isUp:
            print "Radars information has been updated."

    def dbConnect(self):
        """Try to establish a connection to remote db database

        **Belongs to**: :class:`updateRadars`

        **Args**:
            * **None**
        **Returns**:
            * **isConnected** (bool): True if the connection was successfull
        """
        from pymongo import MongoClient
        import sys
<<<<<<< HEAD

        uri = 'mongodb://{0}:{1}@{2}/{3}'.format(self.db_user, self.db_pswd,
                                                 self.db_host, self.db_name)

=======
        #print self.db_user,self.db_pswd,self.db_host, self.db_name
        uri='mongodb://{0}:{1}@{2}/{3}'.format(self.db_user, self.db_pswd,
                                               self.db_host, self.db_name)
        #print uri
>>>>>>> 811f3e41
        try:
            conn = MongoClient(uri)
            dba = conn[self.db_name]
        except:
            print 'Could not connect to remote DB: ', sys.exc_info()[0]
            dba = False

        if dba:
            try:
                colSel = lambda colName: dba[colName].find()

<<<<<<< HEAD
                self.db_select = {'rad': colSel("radars"),
                                  'hdw': colSel("hdw"),
=======
                self.db_select = {'rad': colSel("radars"), 'hdw': colSel("hdw"),
>>>>>>> 811f3e41
                                  'inf': colSel("metadata")}
                return True
            except:
                txt = 'Could not get data from remote DB: '
                txt = '{:s}{}'.format(txt, sys.exc_info()[0])
                print txt
                print 'Could not update .radars.sqlite file with hdw.dat info'
                return False
        else:
            result = self.__readFromFiles()
            if not result:
                print 'Could not update .radars.sqlite file with hdw.dat info'
            return result

    def sqlInit(self):
        """Initialize sqlite file (only if file does not already exists)

        **Belongs to**: :class:`updateRadars`

<<<<<<< HEAD
        **Args**:
=======
        **Args**: 
>>>>>>> 811f3e41
            * **None**

        **Returns**:
<<<<<<< HEAD
            * **isConnected** (bool): True if sqlite file already exists or was
                              successfully created
=======
            * **isConnected** (bool): True if sqlite file already exists or
            was sussessfully created
>>>>>>> 811f3e41
        """
        import sqlite3 as lite
        import os

        fname = os.path.join(self.sql_path, self.sql_file)
        try:
            with lite.connect(fname) as conn: pass
            return True
        except lite.Error, e:
            print "sqlInit() Error %s: %s" % (e.args[0], fname)
            return False

    def sqlUpdate(self):
        """Update sqlite file with provided db selections (if possible).

        **Belongs to**: :class:`updateRadars`

<<<<<<< HEAD
        **Args**:
=======
        **Args**: 
>>>>>>> 811f3e41
            * **None**
        **Returns**:
            * **isConnected** (bool): True if sqlite file update
                              was successfull
        """
        import os
        import sys
        import sqlite3 as lite

        # Try to connect to DB
        conn = self.dbConnect()
        if not conn: return False

        # Try to open sqlite file
        isInit = self.sqlInit()
        if not isInit: return False

        # Format BD output for sqlite input
        arr_rad = self.__makeInsDict(self.db_select['rad'], self.dtype_rad)
        arr_hdw = self.__makeInsDict(self.db_select['hdw'], self.dtype_hdw)
        arr_inf = self.__makeInsDict(self.db_select['inf'], self.dtype_inf)

        fname = os.path.join(self.sql_path, self.sql_file)

        with lite.connect(fname, detect_types=lite.PARSE_DECLTYPES) as conn:
            cur = conn.cursor()

            # Drop tables if they exists
            cur.execute("DROP TABLE IF EXISTS rad")
            cur.execute("DROP TABLE IF EXISTS hdw")
            cur.execute("DROP TABLE IF EXISTS inf")

            # Create new tables
            cur.execute("CREATE TABLE rad (%s)" % ', '.join(self.dtype_rad))
            cur.execute("CREATE TABLE hdw (%s)" % ', '.join(self.dtype_hdw))
            cur.execute("CREATE TABLE inf (%s)" % ', '.join(self.dtype_inf))

<<<<<<< HEAD
            cur.executemany("INSERT INTO rad VALUES(%s)" % ', '.join(['?'] *
                            len(self.dtype_rad)), arr_rad)
            cur.executemany("INSERT INTO hdw VALUES(%s)" % ', '.join(['?'] *
                            len(self.dtype_hdw)), arr_hdw)
            cur.executemany("INSERT INTO inf VALUES(%s)" % ', '.join(['?'] *
                            len(self.dtype_inf)), arr_inf)
=======
            cur.executemany("INSERT INTO rad VALUES(%s)" % ', '.join(['?'] * \
                                len(self.dtype_rad)), arr_rad)
            cur.executemany("INSERT INTO hdw VALUES(%s)" % ', '.join(['?'] * \
                                len(self.dtype_hdw)), arr_hdw)
            cur.executemany("INSERT INTO inf VALUES(%s)" % ', '.join(['?'] * \
                                len(self.dtype_inf)), arr_inf)
>>>>>>> 811f3e41

        return True

    def __makeInsDict(self, sel, dtype):
        """Handles BLOB datatype for arrays before insertion into sqlite DB.
        This method is hidden and used internatlly by :func:`sqlUpdate`.

        **Belongs to**: :class:`updateRadars`

        **Args**:
            * **sel** (pymongo Ptr)
            * [**dtype**] (str): a list of 'name TYPE' pairsto be inserted into
<<<<<<< HEAD
                          sqlite DB
=======
            sqlite DB
>>>>>>> 811f3e41
        **Returns**:
            * **arr** a list of lists of DB entries
        """
        import pickle

        arr = []
        for ir, row in enumerate(sel):
            entry = []
            for typ in dtype:
                k, d = typ.split()
                if d == 'BLOB':
                    v = pickle.dumps(row[k])
                else:
                    v = row[k]
                entry.append(v)
            arr.append(entry)

        return arr

    def __readFromFiles(self):
<<<<<<< HEAD
        """Read hdw.dat and radar.dat into a select-like dictionary from local files
=======
        """Read hdw.dat and radar.dat into a slect-like dictionnary from local
        files
>>>>>>> 811f3e41
        """
        from datetime import datetime

        # Build radar and hdw dictionaries
        radars = []
        hdw = []
        radarF = radarRead()
        if radarF is None: return False

        nradar = len(radarF['id'])
        for irad in xrange(nradar):
<<<<<<< HEAD
            radars.append({"id": radarF['id'][irad],
                           "cnum": radarF['cnum'][irad],
                           "code": radarF['code'][irad],
                           "name": radarF['name'][irad],
                           "operator": radarF['operator'][irad],
                           "hdwfname": radarF['hdwfname'][irad],
                           "status": radarF['status'][irad],
                           "stTime": radarF['stTime'][irad],
                           "edTime": radarF['edTime'][irad],
                           "snum": 0})
            siteF = hdwRead(radarF['hdwfname'][irad])
            if not siteF: continue
            tsnum = 0
            for isit in xrange(len(siteF['tval'])):
                if siteF['tval'][isit] == 0: continue
                tval = datetime(3000, 1, 1) if siteF['tval'][isit] == -1 else siteF['tval'][isit]
                hdw.append({"id": radarF['id'][irad],
                            "tval": tval,
                            "geolat": siteF['geolat'][isit],
                            "geolon": siteF['geolon'][isit],
                            "alt": siteF['alt'][isit],
=======
            radars.append({"id": radarF['id'][irad], 
                            "cnum": radarF['cnum'][irad], 
                            "code": radarF['code'][irad], 
                            "name": radarF['name'][irad], 
                            "operator": radarF['operator'][irad], 
                            "hdwfname": radarF['hdwfname'][irad], 
                            "status": radarF['status'][irad], 
                            "stTime": radarF['stTime'][irad], 
                            "edTime": radarF['edTime'][irad],
                            "snum": 0})
            siteF = hdwRead(radarF['hdwfname'][irad])
            if not siteF: continue
            tsnum = 0 
            for isit in xrange(len(siteF['tval'])):
                if siteF['tval'][isit] == 0:
                    continue

                if siteF['tval'][isit] == -1:
                    tval = datetime(3000,1,1)
                else:
                    tval = siteF['tval'][isit]

                hdw.append({"id": radarF['id'][irad], "tval": tval,
                            "geolat": siteF['geolat'][isit],
                            "geolon": siteF['geolon'][isit],
                            "alt": siteF['alt'][isit], 
>>>>>>> 811f3e41
                            "boresite": siteF['boresite'][isit],
                            "bmsep": siteF['bmsep'][isit],
                            "vdir": siteF['vdir'][isit],
                            "tdiff": siteF['tdiff'][isit],
                            "phidiff": siteF['phidiff'][isit],
                            "recrise": siteF['recrise'][isit],
                            "atten": siteF['atten'][isit],
                            "maxatten": siteF['maxatten'][isit],
                            "maxgate": siteF['maxgate'][isit],
                            "maxbeam": siteF['maxbeam'][isit],
                            "interfer": siteF['interfer'][isit]})
<<<<<<< HEAD
                tsnum += 1
            radars[-1]["snum"] = tsnum

        self.db_select = {'rad': radars, 'hdw': hdw,
                          'inf': [{"var": '', "description": ''}]}

=======
                tsnum += 1     
            radars[-1]["snum"] = tsnum 

        self.db_select = {'rad':radars, 'hdw':hdw,
                          'inf':[{"var":'', "description": ''}]}
        
>>>>>>> 811f3e41
        return True<|MERGE_RESOLUTION|>--- conflicted
+++ resolved
@@ -8,19 +8,11 @@
 **Module**: pydarn.radar.radInfoIo
 *********************
 Input/Output for radar information (location, boresight, interferometer
-<<<<<<< HEAD
 position...) is read from a local dblite database (radar.db). The functions
 in this module provide tools to populate/update said database (from hdw.dat
 and radar.dat files), or simply read hdw.dat and radar.dat files. It also
 provide a function to manually update the local radar.db database using the
 remote db database (requires an active internet connection).
-=======
-position...) is read from a local dblite database (radar.db). The functions in
-this module provide tools to populate/update said database (from hdw.dat and
-radar.dat files), or simply read hdw.dat and radar.dat files. It also provide a
-function to manually update the local radar.db database using the remote db
-database (requires an active internet connection).
->>>>>>> 811f3e41
 
 **Classes**:
         * :class:`pydarn.radar.radInfoIo.updateRadars`
@@ -32,46 +24,30 @@
 
 # *************************************************************
 def radarRead(path=None):
-<<<<<<< HEAD
     """Reads radar.dat file
-
-    **Args***
-        * [**path**] (str): path to radar.dat file; defaults to RST
-                     environment variable SD_RADAR
-        **Returns**:
-        * A dictionary with keys matching the radar.dat variables
-          each containing values of length #radars.
-
-        **Example**:
-                ::
-
-            radars = pydarn.radar.radarRead()
-
-=======
-    """Reads radar.dat file	
-    **Args**: 
-        * [**path**] (str): path to radar.dat file; defaults to RST environment
-        variable SD_RADAR
-    **Returns**:
+	
+    Parameters
+    ----------
+        * [**path**] : (str)
+        path to radar.dat file; defaults to RST environment variable SD_RADAR
+
+    Returns
+    --------
         * A dictionary with keys matching the radar.dat variables each
         containing values of length #radars.
 
-    **Example**:
+    Example
+    --------
         ::
         radars = pydarn.radar.radarRead()
-			
->>>>>>> 811f3e41
+
     Written by Sebastien, 2012-09
     """
     import shlex
     import os
     from datetime import datetime
     from davitpy.utils import parseDate
-<<<<<<< HEAD
-
-=======
-	
->>>>>>> 811f3e41
+
     # Read file
     if path:
         pathOpen = os.path.join(path, 'radar.dat')
@@ -83,50 +59,7 @@
         data = file_net.readlines()
         file_net.close()
     except:
-        print('radarRead: cannot read {}'.format(pathOpen))
-        print('')
-<<<<<<< HEAD
-        txt = 'You may be getting this error because your computer ' \
-              'cannot contact an appropriate internet server to get ' \
-              'the latest radar.dat information.  You can can use a ' \
-              'local file instead by setting the SD_RADAR environment ' \
-              'variable to the location of a local copy of radar.dat.'
-        print(txt)
-        print('')
-        txt = 'Example, you might add a similar line to your .bashrc:'
-        print(txt)
-        txt = 'export SD_RADAR=/home/username/tables/radar.dat'
-        print(txt)
-        print('')
-        txt = 'Also, make sure your SD_HDWPATH also points to the location ' \
-              'of your hdw.dat files.'
-        print(txt)
-        txt = 'You can get the latest hdw.dat files from ' \
-              'https://github.com/vtsuperdarn/hdw.dat'
-        print(txt)
-        txt = 'Example, you might add a similar line to your .bashrc:'
-        print(txt)
-        txt = 'export SD_HDWPATH=/home/username/tables/hdw.dat/'
-        print(txt)
-        print('')
-        return None
-
-    # Initialize placeholder dictionary of lists
-    radarF = {}
-    radarF['id'] = []
-    radarF['status'] = []
-    radarF['stTime'] = []
-    radarF['edTime'] = []
-    radarF['name'] = []
-    radarF['operator'] = []
-    radarF['hdwfname'] = []
-    radarF['code'] = []
-    radarF['cnum'] = []
-    # Fill dictionary with each radar.dat lines
-    for ldat in data:
-        ldat = shlex.split(ldat)
-        if len(ldat) == 0: continue
-=======
+        print 'radarRead: cannot read {:}\n'.format(pathOpen)
         txt = 'You may be getting this error because your computer cannot '
         txt = '{:s}contact an appropriate internet server to get '.format(txt)
         txt = '{:s}the latest radar.dat information.  You can can '.format(txt)
@@ -159,7 +92,6 @@
         if len(ldat) == 0:
             continue
 
->>>>>>> 811f3e41
         radarF['id'].append(int(ldat[0]))
         radarF['status'].append(int(ldat[1]))
         tmpDate = parseDate(int(ldat[2]))
@@ -172,11 +104,7 @@
         radarF['code'].append(ldat[7:])
         radarF['cnum'].append(len(ldat[7:]))
 
-<<<<<<< HEAD
     # Return
-=======
-    # Return			
->>>>>>> 811f3e41
     return radarF
 
 
@@ -184,33 +112,22 @@
 def hdwRead(fname, path=None):
     """Reads hdw.dat files for given radar specified by its hdw.dat file name
 
-<<<<<<< HEAD
-    **Args**:
-        * **fname** (str): hdw.dat file name
-        * [**path**] (str): path to hdw.dat file; defaults to RST environment
-                     variable SD_HDWPATH
-    **Returns**:
-        * A dictionary with keys matching the hdw.dat variables each
-          containing values of length #site updates.
-=======
-    **Args**: 
-        * **fname** (str): hdw.dat file name
-        * [**path**] (str): path to hdw.dat file; defaults to RST environment
-        variable SD_HDWPATH
-
-    **Returns**:
+    Parameters
+    ----------- 
+    **fname** : (str)
+        hdw.dat file name
+    [**path**] : (str)
+        path to hdw.dat file; defaults to RST environment variable SD_HDWPATH
+
+    Returns
+    -------
         * A dictionary with keys matching the hdw.dat variables each containing
         values of length #site updates.
->>>>>>> 811f3e41
-
-    **Example**:
+
+    Example
+    -------
         ::
-
-<<<<<<< HEAD
-            hdw = pydarn.radar.hdwRead('hdw.dat.bks')
-=======
         hdw = pydarn.radar.hdwRead('hdw.dat.bks')
->>>>>>> 811f3e41
 
     Written by Sebastien, 2012-09
     """
@@ -219,11 +136,7 @@
     import shlex
     from datetime import datetime
     from davitpy.utils import timeYrsecToDate
-<<<<<<< HEAD
-
-=======
 	
->>>>>>> 811f3e41
     # Read hardware file FNAME
     # Read file
     if path:
@@ -237,69 +150,6 @@
         data = file_hdw.readlines()
         file_hdw.close()
     except:
-<<<<<<< HEAD
-        print('hdwRead: cannot read {}'.format(pathOpen))
-        print('')
-        txt = 'You may be getting this error because your computer cannot ' \
-              'contact an appropriate internet server to get the latest ' \
-              'hdw.dat information.  You can can use a local file instead ' \
-              'by setting the SD_HDWPATH environment variable to the ' \
-              'location of the local hdw.dat path.'
-        print(txt)
-        txt = 'You can get the latest hdw.dat files from ' \
-              'https://github.com/vtsuperdarn/hdw.dat'
-        print(txt)
-        print('')
-        txt = 'Example, you might add a similar line to your .bashrc:'
-        print(txt)
-        txt = 'export SD_HDWPATH=/home/username/tables/hdw.dat/'
-        print(txt)
-        print('')
-        return
-
-    # Site placeholder
-    siteF = {}
-    siteF['tval'] = []
-    siteF['geolat'] = []
-    siteF['geolon'] = []
-    siteF['alt'] = []
-    siteF['boresite'] = []
-    siteF['bmsep'] = []
-    siteF['vdir'] = []
-    siteF['atten'] = []
-    siteF['tdiff'] = []
-    siteF['phidiff'] = []
-    siteF['interfer'] = []
-    siteF['recrise'] = []
-    siteF['maxatten'] = []
-    siteF['maxgate'] = []
-    siteF['maxbeam'] = []
-    # Read line by line, ignoring comments
-    for ldat in data:
-        ldat = shlex.split(ldat)
-        if len(ldat) == 0: continue
-        if ldat[0] == '#': continue
-        if int(ldat[1]) == 2999:
-            siteF['tval'].append(-1)
-        else:
-            siteF['tval'].append(timeYrsecToDate(int(ldat[2]), int(ldat[1])))
-        siteF['geolat'].append(float(ldat[3]))
-        siteF['geolon'].append(float(ldat[4]))
-        siteF['alt'].append(float(ldat[5]))
-        siteF['boresite'].append(float(ldat[6]))
-        siteF['bmsep'].append(float(ldat[7]))
-        siteF['vdir'].append(float(ldat[8]))
-        siteF['atten'].append(float(ldat[9]))
-        siteF['tdiff'].append(float(ldat[10]))
-        siteF['phidiff'].append(float(ldat[11]))
-        siteF['interfer'].append([float(ldat[12]), float(ldat[13]),
-                                 float(ldat[14])])
-        siteF['recrise'].append(float(ldat[15]))
-        siteF['maxatten'].append(int(ldat[16]))
-        siteF['maxgate'].append(int(ldat[17]))
-        siteF['maxbeam'].append(int(ldat[18]))
-
-=======
         print 'hdwRead: cannot read {}\n'.format(pathOpen)
 
         txt = 'You may be getting this error because your computer cannot '
@@ -350,27 +200,18 @@
             siteF['maxatten'].append(int(ldat[16]))
             siteF['maxgate'].append(int(ldat[17]))
             siteF['maxbeam'].append(int(ldat[18]))
-		
->>>>>>> 811f3e41
+
     # Return
     return siteF
 
 
 # *************************************************************
 class updateRadars(object):
-<<<<<<< HEAD
     """Update local radar.sqlite from remote db database, or from local files
-       if the database cannot be reached.  Currently, the remote database is
-       housed on the VT servers.
-
-    **Members**:
-=======
-    """update local radar.sqlite from remote db database, or from local files
     if the database cannot be reached. 
     Currently, the remote database is housed on the VT servers.
     
-    **Members**: 
->>>>>>> 811f3e41
+    **Members**:
         * **sql_path** (str): path to sqlite file
         * **sql_file** (str): sqlite file name
     **Methods**:
@@ -408,13 +249,6 @@
         dtfmt = '%Y-%m-%d %H:%M:%S'
         dttest = datetime.utcnow().strftime(dtfmt)
         # File path
-<<<<<<< HEAD
-        try:
-            self.sql_path = davitpy.rcParams['DAVIT_TMPDIR']
-        except:
-            try:  self.sql_path = os.environ['HOME']
-            except: self.sql_path = os.path.dirname(os.path.abspath(__file__))
-=======
         try: 
             self.sql_path=davitpy.rcParams['DAVIT_TMPDIR']
         except:
@@ -422,54 +256,11 @@
                 self.sql_path=os.environ['HOME']
             except:
                 self.sql_path = os.path.dirname(os.path.abspath(__file__))
->>>>>>> 811f3e41
+
         self.sql_file = '.radars.sqlite'
         # MongoDB server
         self.db_name = 'radarInfo'
         try:
-<<<<<<< HEAD
-            self.db_user = davitpy.rcParams['DBREADUSER']
-        except KeyError:
-            self.db_user = ""
-        try:
-            self.db_pswd = davitpy.rcParams['DBREADPASS']
-        except KeyError:
-            self.db_pswd = ""
-        try:
-            self.db_host = davitpy.rcParams['SDDB']
-        except KeyError:
-            self.db_host = ""
-
-        # Declare custom data types
-        self.dtype_rad = ["id INT",
-                          "cnum INT",
-                          "code BLOB",
-                          "name TEXT",
-                          "operator TEXT",
-                          "hdwfname TEXT",
-                          "status INT",
-                          "stTime TIMESTAMP",
-                          "edTime TIMESTAMP",
-                          "snum INT"]
-        self.dtype_hdw = ["id INT",
-                          "tval TIMESTAMP",
-                          "geolat REAL",
-                          "geolon REAL",
-                          "alt REAL",
-                          "boresite REAL",
-                          "bmsep REAL",
-                          "vdir INT",
-                          "tdiff REAL",
-                          "phidiff REAL",
-                          "recrise REAL",
-                          "atten REAL",
-                          "maxatten REAL",
-                          "maxgate INT",
-                          "maxbeam INT",
-                          "interfer BLOB"]
-        self.dtype_inf = ["var TEXT",
-                          "description TEXT"]
-=======
             self.db_user = davitpy.rcParams['SDBREADUSER']
         except KeyError:
             self.db_user = "" 
@@ -480,7 +271,7 @@
         try:
             self.db_host = davitpy.rcParams['SDDB']
         except KeyError:
-            self.db_host = "" 
+            self.db_host = ""
 
         # Declare custom data types
         self.dtype_rad = ["id INT", "cnum INT", "code BLOB", "name TEXT",
@@ -493,7 +284,6 @@
                           "maxatten REAL", "maxgate INT", "maxbeam INT",
                           "interfer BLOB"]
         self.dtype_inf = ["var TEXT", "description TEXT"]
->>>>>>> 811f3e41
 
         isUp = self.sqlUpdate()
 
@@ -512,17 +302,11 @@
         """
         from pymongo import MongoClient
         import sys
-<<<<<<< HEAD
-
-        uri = 'mongodb://{0}:{1}@{2}/{3}'.format(self.db_user, self.db_pswd,
-                                                 self.db_host, self.db_name)
-
-=======
+
         #print self.db_user,self.db_pswd,self.db_host, self.db_name
         uri='mongodb://{0}:{1}@{2}/{3}'.format(self.db_user, self.db_pswd,
                                                self.db_host, self.db_name)
         #print uri
->>>>>>> 811f3e41
         try:
             conn = MongoClient(uri)
             dba = conn[self.db_name]
@@ -534,12 +318,7 @@
             try:
                 colSel = lambda colName: dba[colName].find()
 
-<<<<<<< HEAD
-                self.db_select = {'rad': colSel("radars"),
-                                  'hdw': colSel("hdw"),
-=======
                 self.db_select = {'rad': colSel("radars"), 'hdw': colSel("hdw"),
->>>>>>> 811f3e41
                                   'inf': colSel("metadata")}
                 return True
             except:
@@ -559,21 +338,12 @@
 
         **Belongs to**: :class:`updateRadars`
 
-<<<<<<< HEAD
-        **Args**:
-=======
         **Args**: 
->>>>>>> 811f3e41
             * **None**
 
         **Returns**:
-<<<<<<< HEAD
-            * **isConnected** (bool): True if sqlite file already exists or was
-                              successfully created
-=======
             * **isConnected** (bool): True if sqlite file already exists or
             was sussessfully created
->>>>>>> 811f3e41
         """
         import sqlite3 as lite
         import os
@@ -591,11 +361,7 @@
 
         **Belongs to**: :class:`updateRadars`
 
-<<<<<<< HEAD
-        **Args**:
-=======
         **Args**: 
->>>>>>> 811f3e41
             * **None**
         **Returns**:
             * **isConnected** (bool): True if sqlite file update
@@ -633,21 +399,12 @@
             cur.execute("CREATE TABLE hdw (%s)" % ', '.join(self.dtype_hdw))
             cur.execute("CREATE TABLE inf (%s)" % ', '.join(self.dtype_inf))
 
-<<<<<<< HEAD
-            cur.executemany("INSERT INTO rad VALUES(%s)" % ', '.join(['?'] *
-                            len(self.dtype_rad)), arr_rad)
-            cur.executemany("INSERT INTO hdw VALUES(%s)" % ', '.join(['?'] *
-                            len(self.dtype_hdw)), arr_hdw)
-            cur.executemany("INSERT INTO inf VALUES(%s)" % ', '.join(['?'] *
-                            len(self.dtype_inf)), arr_inf)
-=======
             cur.executemany("INSERT INTO rad VALUES(%s)" % ', '.join(['?'] * \
                                 len(self.dtype_rad)), arr_rad)
             cur.executemany("INSERT INTO hdw VALUES(%s)" % ', '.join(['?'] * \
                                 len(self.dtype_hdw)), arr_hdw)
             cur.executemany("INSERT INTO inf VALUES(%s)" % ', '.join(['?'] * \
                                 len(self.dtype_inf)), arr_inf)
->>>>>>> 811f3e41
 
         return True
 
@@ -660,11 +417,8 @@
         **Args**:
             * **sel** (pymongo Ptr)
             * [**dtype**] (str): a list of 'name TYPE' pairsto be inserted into
-<<<<<<< HEAD
-                          sqlite DB
-=======
             sqlite DB
->>>>>>> 811f3e41
+
         **Returns**:
             * **arr** a list of lists of DB entries
         """
@@ -685,12 +439,8 @@
         return arr
 
     def __readFromFiles(self):
-<<<<<<< HEAD
-        """Read hdw.dat and radar.dat into a select-like dictionary from local files
-=======
         """Read hdw.dat and radar.dat into a slect-like dictionnary from local
         files
->>>>>>> 811f3e41
         """
         from datetime import datetime
 
@@ -702,29 +452,6 @@
 
         nradar = len(radarF['id'])
         for irad in xrange(nradar):
-<<<<<<< HEAD
-            radars.append({"id": radarF['id'][irad],
-                           "cnum": radarF['cnum'][irad],
-                           "code": radarF['code'][irad],
-                           "name": radarF['name'][irad],
-                           "operator": radarF['operator'][irad],
-                           "hdwfname": radarF['hdwfname'][irad],
-                           "status": radarF['status'][irad],
-                           "stTime": radarF['stTime'][irad],
-                           "edTime": radarF['edTime'][irad],
-                           "snum": 0})
-            siteF = hdwRead(radarF['hdwfname'][irad])
-            if not siteF: continue
-            tsnum = 0
-            for isit in xrange(len(siteF['tval'])):
-                if siteF['tval'][isit] == 0: continue
-                tval = datetime(3000, 1, 1) if siteF['tval'][isit] == -1 else siteF['tval'][isit]
-                hdw.append({"id": radarF['id'][irad],
-                            "tval": tval,
-                            "geolat": siteF['geolat'][isit],
-                            "geolon": siteF['geolon'][isit],
-                            "alt": siteF['alt'][isit],
-=======
             radars.append({"id": radarF['id'][irad], 
                             "cnum": radarF['cnum'][irad], 
                             "code": radarF['code'][irad], 
@@ -736,8 +463,10 @@
                             "edTime": radarF['edTime'][irad],
                             "snum": 0})
             siteF = hdwRead(radarF['hdwfname'][irad])
+
             if not siteF: continue
-            tsnum = 0 
+            tsnum = 0
+
             for isit in xrange(len(siteF['tval'])):
                 if siteF['tval'][isit] == 0:
                     continue
@@ -750,8 +479,7 @@
                 hdw.append({"id": radarF['id'][irad], "tval": tval,
                             "geolat": siteF['geolat'][isit],
                             "geolon": siteF['geolon'][isit],
-                            "alt": siteF['alt'][isit], 
->>>>>>> 811f3e41
+                            "alt": siteF['alt'][isit],
                             "boresite": siteF['boresite'][isit],
                             "bmsep": siteF['bmsep'][isit],
                             "vdir": siteF['vdir'][isit],
@@ -763,19 +491,10 @@
                             "maxgate": siteF['maxgate'][isit],
                             "maxbeam": siteF['maxbeam'][isit],
                             "interfer": siteF['interfer'][isit]})
-<<<<<<< HEAD
-                tsnum += 1
-            radars[-1]["snum"] = tsnum
-
-        self.db_select = {'rad': radars, 'hdw': hdw,
-                          'inf': [{"var": '', "description": ''}]}
-
-=======
                 tsnum += 1     
             radars[-1]["snum"] = tsnum 
 
         self.db_select = {'rad':radars, 'hdw':hdw,
                           'inf':[{"var":'', "description": ''}]}
         
->>>>>>> 811f3e41
         return True