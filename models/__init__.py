--- conflicted
+++ resolved
@@ -21,9 +21,5 @@
 
 import tsyganenko
 import igrf
-<<<<<<< HEAD
-#import aacgm
-=======
 import aacgm
->>>>>>> 9dccfa00
 import iri